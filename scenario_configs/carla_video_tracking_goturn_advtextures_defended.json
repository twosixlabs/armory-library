--- conflicted
+++ resolved
@@ -56,11 +56,7 @@
         "name": "CarlaVideoTracking"
     },
     "sysconfig": {
-<<<<<<< HEAD
-        "docker_image": "twosixarmory/pytorch:0.14.5",
-=======
         "docker_image": "twosixarmory/pytorch",
->>>>>>> 540620c7
         "external_github_repo": "amoudgl/pygoturn",
         "gpus": "all",
         "output_dir": null,
