<<<<<<< HEAD
from unittest.mock import MagicMock, call, patch

from art.attacks import Attack as ArtAttack
from art.estimators import BaseEstimator
import numpy as np
import numpy.testing as nptest
=======
from unittest.mock import MagicMock

>>>>>>> 2821dab5
import pytest

from charmory.scenario import Scenario

# These tests use fixtures from conftest.py


pytestmark = pytest.mark.unit


###
# Fixtures
###


class TestScenario(Scenario):
    def _load_sample_exporter(self):
        return MagicMock()


###
# Tests
###


<<<<<<< HEAD
def test_init_raises_on_invalid_model(evaluation):
    evaluation.model.model = 42
    with pytest.raises(AssertionError, match=r"model.*instance of"):
        TestScenario(evaluation)


def test_init_raises_on_invalid_test_dataset(evaluation):
    evaluation.dataset.test_dataset = 42
    with pytest.raises(AssertionError, match=r"test_dataset.*instance of"):
        TestScenario(evaluation)


def test_init_raises_on_missing_train_dataset(evaluation):
    evaluation.model.fit = True
    with pytest.raises(AssertionError, match=r"not provide.*train_dataset"):
        TestScenario(evaluation)


def test_init_raises_on_invalid_train_dataset(evaluation):
    evaluation.model.fit = True
    evaluation.dataset.train_dataset = 42
    with pytest.raises(AssertionError, match=r"train_dataset.*instance of"):
        TestScenario(evaluation)


def test_init_does_not_train_model(evaluation):
    with patch.object(Scenario, "fit") as mock_fit:
        TestScenario(evaluation)
        mock_fit.assert_not_called()


def test_init_trains_model(evaluation, train_dataset):
    evaluation.model.fit = True
    evaluation.dataset.train_dataset = train_dataset
    with patch.object(Scenario, "fit") as mock_fit:
        TestScenario(evaluation)
        mock_fit.assert_called_once()


def test_run_benign_when_skip_misclassified_disabled(evaluation):
    x = np.array([0, 1, 2])
    batch = Scenario.Batch(i=0, x=x, y=np.array([0.0, 0.0, 1.0]))
    y_pred = np.array([0.1, 0.8, 0.1])

    evaluation.model.model.predict = MagicMock(return_value=y_pred)

    scenario = TestScenario(evaluation)
    scenario.run_benign(batch)

    nptest.assert_array_equal(batch.y_pred, y_pred)
    assert batch.misclassified is None


def test_run_benign_when_skip_misclassified_enabled(evaluation):
    x = np.array([0, 1, 2])
    batch = Scenario.Batch(i=0, x=x, y=np.array([0.0, 0.0, 1.0]))
    y_pred = np.array([0.1, 0.8, 0.1])

    evaluation.model.model.predict = MagicMock(return_value=y_pred)

    scenario = TestScenario(evaluation, skip_misclassified=True)
    scenario.run_benign(batch)

    nptest.assert_array_equal(batch.y_pred, y_pred)
    assert batch.misclassified is True


def test_run_attack_when_skip_misclassified_enabled(evaluation):
    batch = Scenario.Batch(
        i=0,
        x=np.array([0, 1, 2]),
        y=np.array([0.0, 0.0, 1.0]),
        y_pred=np.array([0.1, 0.8, 0.1]),
        misclassified=True,
    )
    evaluation.model.model.predict = MagicMock()

    scenario = TestScenario(evaluation, skip_misclassified=True)
    scenario.hub.set_context(batch=0)
    scenario.run_attack(batch)

    evaluation.model.model.predict.assert_not_called()
    nptest.assert_array_equal(batch.x_adv, batch.x)
    nptest.assert_array_equal(batch.y_pred_adv, batch.y_pred)
    assert batch.y_target is None


def test_run_attack(evaluation):
    batch = Scenario.Batch(
        i=0,
        x=np.array([0, 1, 2]),
        y=np.array([0.0, 0.0, 1.0]),
        y_pred=np.array([0.1, 0.1, 0.8]),
        misclassified=True,
    )
    x_adv = np.array([0.0, 0.9, 2.1])
    y_pred_adv = np.array([0.1, 0.8, 0.1])
    evaluation.model.model.predict = MagicMock(return_value=y_pred_adv)

    attack = MagicMock(spec=ArtAttack)
    attack.generate = MagicMock(return_value=x_adv)
    evaluation.attack.function = MagicMock(return_value=attack)

    scenario = TestScenario(evaluation)
    scenario.hub.set_context(batch=0)
    scenario.run_attack(batch)

    scenario.attack.generate.assert_called_with(x=batch.x, y=None)
    evaluation.model.model.predict.assert_called_with(x_adv)
    nptest.assert_array_equal(batch.x_adv, x_adv)
    nptest.assert_array_equal(batch.y_pred_adv, y_pred_adv)
    assert batch.y_target is None


# TODO write more tests for run_attack after attack refactor


def test_evaluate_current_when_skip_benign_enabled(evaluation):
    scenario = TestScenario(evaluation, skip_benign=True)
    scenario.run_benign = MagicMock()
    scenario.run_attack = MagicMock()

    scenario.evaluate_current(Scenario.Batch(i=0, x=0, y=0))

    scenario.run_benign.assert_not_called()
    scenario.run_attack.assert_called()


def test_evaluate_current_when_skip_attack_enabled(evaluation):
    scenario = TestScenario(evaluation, skip_attack=True)
    scenario.run_benign = MagicMock()
    scenario.run_attack = MagicMock()

    scenario.evaluate_current(Scenario.Batch(i=0, x=0, y=0))

    scenario.run_benign.assert_called()
    scenario.run_attack.assert_not_called()


def test_evaluate_all(evaluation):
    scenario = TestScenario(evaluation)
    scenario.test_dataset = MagicMock()
    scenario.test_dataset.__next__ = MagicMock()
    scenario.test_dataset.__next__.side_effect = [("x1", "y1"), ("x2", "y2")]
    scenario.test_dataset.__len__ = MagicMock(return_value=2)

    scenario.evaluate_current = MagicMock()
    scenario.evaluate_all()

    scenario.evaluate_current.assert_has_calls(
        [
            call(Scenario.Batch(i=0, x="x1", y="y1")),
            call(Scenario.Batch(i=1, x="x2", y="y2")),
        ]
    )
=======
def test_scenario_init(evaluation):
    TestScenario(evaluation)
>>>>>>> 2821dab5
<|MERGE_RESOLUTION|>--- conflicted
+++ resolved
@@ -1,14 +1,8 @@
-<<<<<<< HEAD
-from unittest.mock import MagicMock, call, patch
+from unittest.mock import MagicMock, call
 
 from art.attacks import Attack as ArtAttack
-from art.estimators import BaseEstimator
 import numpy as np
 import numpy.testing as nptest
-=======
-from unittest.mock import MagicMock
-
->>>>>>> 2821dab5
 import pytest
 
 from charmory.scenario import Scenario
@@ -32,46 +26,6 @@
 ###
 # Tests
 ###
-
-
-<<<<<<< HEAD
-def test_init_raises_on_invalid_model(evaluation):
-    evaluation.model.model = 42
-    with pytest.raises(AssertionError, match=r"model.*instance of"):
-        TestScenario(evaluation)
-
-
-def test_init_raises_on_invalid_test_dataset(evaluation):
-    evaluation.dataset.test_dataset = 42
-    with pytest.raises(AssertionError, match=r"test_dataset.*instance of"):
-        TestScenario(evaluation)
-
-
-def test_init_raises_on_missing_train_dataset(evaluation):
-    evaluation.model.fit = True
-    with pytest.raises(AssertionError, match=r"not provide.*train_dataset"):
-        TestScenario(evaluation)
-
-
-def test_init_raises_on_invalid_train_dataset(evaluation):
-    evaluation.model.fit = True
-    evaluation.dataset.train_dataset = 42
-    with pytest.raises(AssertionError, match=r"train_dataset.*instance of"):
-        TestScenario(evaluation)
-
-
-def test_init_does_not_train_model(evaluation):
-    with patch.object(Scenario, "fit") as mock_fit:
-        TestScenario(evaluation)
-        mock_fit.assert_not_called()
-
-
-def test_init_trains_model(evaluation, train_dataset):
-    evaluation.model.fit = True
-    evaluation.dataset.train_dataset = train_dataset
-    with patch.object(Scenario, "fit") as mock_fit:
-        TestScenario(evaluation)
-        mock_fit.assert_called_once()
 
 
 def test_run_benign_when_skip_misclassified_disabled(evaluation):
@@ -189,8 +143,4 @@
             call(Scenario.Batch(i=0, x="x1", y="y1")),
             call(Scenario.Batch(i=1, x="x2", y="y2")),
         ]
-    )
-=======
-def test_scenario_init(evaluation):
-    TestScenario(evaluation)
->>>>>>> 2821dab5
+    )