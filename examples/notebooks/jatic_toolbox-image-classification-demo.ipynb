{
<<<<<<< HEAD
  "cells": [
    {
      "cell_type": "code",
      "execution_count": 1,
      "metadata": {},
      "outputs": [],
      "source": [
        "import torch\n",
        "DEVICE = torch.device(\"cuda\" if torch.cuda.is_available() else \"cpu\")"
      ]
    },
    {
      "cell_type": "markdown",
      "metadata": {},
      "source": [
        "Before starting anything, we begin tracking the evaluation with MLFlow."
      ]
    },
=======
 "cells": [
  {
   "attachments": {},
   "cell_type": "markdown",
   "metadata": {},
   "source": [
    "We start by loading the model from HuggingFace using the JATIC-toolbox."
   ]
  },
  {
   "cell_type": "code",
   "execution_count": 1,
   "metadata": {},
   "outputs": [
    {
     "name": "stderr",
     "output_type": "stream",
     "text": [
      "2023-08-14 14:58:14.474523: I tensorflow/core/platform/cpu_feature_guard.cc:182] This TensorFlow binary is optimized to use available CPU instructions in performance-critical operations.\n",
      "To enable the following instructions: AVX2 FMA, in other operations, rebuild TensorFlow with the appropriate compiler flags.\n",
      "2023-08-14 14:58:15.735188: W tensorflow/compiler/tf2tensorrt/utils/py_utils.cc:38] TF-TRT Warning: Could not find TensorRT\n",
      "/home/kyle-treubig/Code/jatic/armory/examples/.venv/lib/python3.11/site-packages/transformers/models/vit/feature_extraction_vit.py:28: FutureWarning: The class ViTFeatureExtractor is deprecated and will be removed in version 5 of Transformers. Please use ViTImageProcessor instead.\n",
      "  warnings.warn(\n"
     ]
    }
   ],
   "source": [
    "from jatic_toolbox import load_model\n",
    "\n",
    "model = load_model(\n",
    "    provider=\"huggingface\",\n",
    "    model_name=\"Kaludi/food-category-classification-v2.0\",\n",
    "    task=\"image-classification\"\n",
    ")\n"
   ]
  },
  {
   "attachments": {},
   "cell_type": "markdown",
   "metadata": {},
   "source": [
    "The model returns a `HuggingFaceProbs` object type, but ART expects the model output to be the `y` tensor. So we have to adapt the model to produce the correct output."
   ]
  },
  {
   "cell_type": "code",
   "execution_count": 2,
   "metadata": {},
   "outputs": [],
   "source": [
    "from charmory.utils import adapt_jatic_image_classification_model_for_art\n",
    "\n",
    "adapt_jatic_image_classification_model_for_art(model)"
   ]
  },
  {
   "attachments": {},
   "cell_type": "markdown",
   "metadata": {},
   "source": [
    "We then wrap it in an ART classifier to make it compatible with Armory/ART."
   ]
  },
  {
   "cell_type": "code",
   "execution_count": 3,
   "metadata": {},
   "outputs": [],
   "source": [
    "from art.estimators.classification import PyTorchClassifier\n",
    "import torch\n",
    "\n",
    "classifier = PyTorchClassifier(\n",
    "    model,\n",
    "    loss=torch.nn.CrossEntropyLoss(),\n",
    "    optimizer=torch.optim.Adam(model.parameters(), lr=0.003),\n",
    "    input_shape=(224, 224, 3),\n",
    "    channels_first=False,\n",
    "    nb_classes=12,\n",
    "    clip_values=(0.0, 1.0),\n",
    ")"
   ]
  },
  {
   "attachments": {},
   "cell_type": "markdown",
   "metadata": {},
   "source": [
    "Next we load the dataset from from HuggingFace using the JATIC-toolbox."
   ]
  },
  {
   "cell_type": "code",
   "execution_count": 4,
   "metadata": {},
   "outputs": [
    {
     "name": "stderr",
     "output_type": "stream",
     "text": [
      "Found cached dataset imagefolder (/home/kyle-treubig/.cache/huggingface/datasets/Kaludi___imagefolder/Kaludi--food-category-classification-v2.0-5568940526567eda/0.0.0/37fbb85cc714a338bea574ac6c7d0b5be5aff46c1862c1989b20e0771199e93f)\n",
      "Loading cached processed dataset at /home/kyle-treubig/.cache/huggingface/datasets/Kaludi___imagefolder/Kaludi--food-category-classification-v2.0-5568940526567eda/0.0.0/37fbb85cc714a338bea574ac6c7d0b5be5aff46c1862c1989b20e0771199e93f/cache-b82aa949443f821a.arrow\n"
     ]
    }
   ],
   "source": [
    "from jatic_toolbox import load_dataset\n",
    "\n",
    "dataset = load_dataset(\n",
    "    provider=\"huggingface\",\n",
    "    dataset_name=\"Kaludi/food-category-classification-v2.0\",\n",
    "    task=\"image-classification\",\n",
    "    split=\"validation\",\n",
    ")"
   ]
  },
  {
   "attachments": {},
   "cell_type": "markdown",
   "metadata": {},
   "source": [
    "Since this dataset contains bad images that will result in errors during evaluation, we will apply a filter to the underlying HuggingFace dataset."
   ]
  },
  {
   "cell_type": "code",
   "execution_count": 5,
   "metadata": {},
   "outputs": [
>>>>>>> 98aa3219
    {
      "cell_type": "code",
      "execution_count": 2,
      "metadata": {},
      "outputs": [],
      "source": [
        "from charmory.track import track_evaluation\n",
        "\n",
        "NAME=\"jatic-food-category-classification\"\n",
        "DESCRIPTION=\"Food category classification from HuggingFace via JATIC-toolbox\"\n",
        "\n",
        "active_run = track_evaluation(NAME, description=DESCRIPTION)"
      ]
    },
    {
<<<<<<< HEAD
      "attachments": {},
      "cell_type": "markdown",
      "metadata": {},
      "source": [
        "We start by loading the model from HuggingFace using the JATIC-toolbox. We also\n",
        "use `track_params` to have all function arguments recorded with MLFlow."
      ]
    },
    {
      "cell_type": "code",
      "execution_count": 3,
      "metadata": {},
      "outputs": [
        {
          "name": "stderr",
          "output_type": "stream",
          "text": [
            "2023-08-01 10:51:26.644977: I tensorflow/core/platform/cpu_feature_guard.cc:182] This TensorFlow binary is optimized to use available CPU instructions in performance-critical operations.\n",
            "To enable the following instructions: AVX2 FMA, in other operations, rebuild TensorFlow with the appropriate compiler flags.\n",
            "2023-08-01 10:51:27.873914: W tensorflow/compiler/tf2tensorrt/utils/py_utils.cc:38] TF-TRT Warning: Could not find TensorRT\n",
            "/home/kyle-treubig/Code/jatic/armory/examples/.venv/lib/python3.11/site-packages/transformers/models/vit/feature_extraction_vit.py:28: FutureWarning: The class ViTFeatureExtractor is deprecated and will be removed in version 5 of Transformers. Please use ViTImageProcessor instead.\n",
            "  warnings.warn(\n"
          ]
        }
      ],
      "source": [
        "import jatic_toolbox\n",
        "\n",
        "from charmory.track import track_params\n",
        "\n",
        "model = track_params(jatic_toolbox.load_model)(\n",
        "    provider=\"huggingface\",\n",
        "    model_name=\"Kaludi/food-category-classification-v2.0\",\n",
        "    task=\"image-classification\"\n",
        ")\n"
      ]
    },
=======
     "name": "stdout",
     "output_type": "stream",
     "text": [
      "Dataset length prior to filtering: 300\n",
      "Dataset length after filtering: 280\n"
     ]
    }
   ],
   "source": [
    "from transformers.image_utils import infer_channel_dimension_format\n",
    "import numpy as np\n",
    "\n",
    "def filter(sample):\n",
    "    try:\n",
    "        infer_channel_dimension_format(np.asarray(sample[\"image\"]))\n",
    "        return True\n",
    "    except Exception as err:\n",
    "        print(err)\n",
    "        return False\n",
    "\n",
    "print(f\"Dataset length prior to filtering: {len(dataset)}\")\n",
    "dataset._dataset = dataset._dataset.filter(filter)\n",
    "print(f\"Dataset length after filtering: {len(dataset)}\")"
   ]
  },
  {
   "attachments": {},
   "cell_type": "markdown",
   "metadata": {},
   "source": [
    "Then prepare a transform for the data using the preprocessor that comes with the model."
   ]
  },
  {
   "cell_type": "code",
   "execution_count": 6,
   "metadata": {},
   "outputs": [],
   "source": [
    "from charmory.utils import create_jatic_image_classification_dataset_transform\n",
    "\n",
    "transform = create_jatic_image_classification_dataset_transform(model.preprocessor)\n",
    "dataset.set_transform(transform)"
   ]
  },
  {
   "attachments": {},
   "cell_type": "markdown",
   "metadata": {},
   "source": [
    "Then we create an Armory data generator around the dataset."
   ]
  },
  {
   "cell_type": "code",
   "execution_count": 7,
   "metadata": {},
   "outputs": [
    {
     "name": "stdout",
     "output_type": "stream",
     "text": [
      "2023-08-14 14:58:36  0s \u001b[33m\u001b[1mWARNING \u001b[0m \u001b[36mlogging\u001b[0m:\u001b[36mcallHandlers\u001b[0m:\u001b[36m1706\u001b[0m `tfds.core.add_checksums_dir` is deprecated. Refactor dataset in self-contained folders (`my_dataset/` folder containing my_dataset.py, my_dataset_test.py, dummy_data/, checksums.tsv). The checksum file will be automatically detected. More info at: https://www.tensorflow.org/datasets/add_dataset\n"
     ]
    }
   ],
   "source": [
    "from charmory.data import JaticVisionDatasetGenerator\n",
    "\n",
    "generator = JaticVisionDatasetGenerator(\n",
    "    dataset=dataset,\n",
    "    batch_size=16,\n",
    "    epochs=1,\n",
    ")"
   ]
  },
  {
   "attachments": {},
   "cell_type": "markdown",
   "metadata": {},
   "source": [
    "Lastly we will define the Armory evaluation, including the attack and scenario to be run."
   ]
  },
  {
   "cell_type": "code",
   "execution_count": 8,
   "metadata": {},
   "outputs": [],
   "source": [
    "import art.attacks.evasion\n",
    "from charmory.evaluation import (\n",
    "    Attack,\n",
    "    Dataset,\n",
    "    Evaluation,\n",
    "    Metric,\n",
    "    Model,\n",
    "    Scenario,\n",
    "    SysConfig,\n",
    ")\n",
    "import charmory.scenarios.image_classification\n",
    "\n",
    "eval_dataset = Dataset(\n",
    "    name=\"food-category-classification\",\n",
    "    test_dataset=generator,\n",
    ")\n",
    "\n",
    "eval_model = Model(\n",
    "    name=\"food-category-classification\",\n",
    "    model=classifier,\n",
    ")\n",
    "\n",
    "eval_attack = Attack(\n",
    "    name=\"PGD\",\n",
    "    attack=art.attacks.evasion.ProjectedGradientDescent(\n",
    "        classifier,\n",
    "        batch_size=1,\n",
    "        eps=0.031,\n",
    "        eps_step=0.007,\n",
    "        max_iter=20,\n",
    "        num_random_init=1,\n",
    "        random_eps=False,\n",
    "        targeted=False,\n",
    "        verbose=False,\n",
    "    ),\n",
    "    use_label_for_untargeted=True,\n",
    ")\n",
    "\n",
    "eval_scenario = Scenario(\n",
    "    function=charmory.scenarios.image_classification.ImageClassificationTask,\n",
    "    kwargs={},\n",
    ")\n",
    "\n",
    "eval_metric = Metric(\n",
    "    profiler_type=\"basic\",\n",
    "    supported_metrics=[\"accuracy\"],\n",
    "    perturbation=[\"linf\"],\n",
    "    task=[\"categorical_accuracy\"],\n",
    "    means=True,\n",
    "    record_metric_per_sample=False,\n",
    ")\n",
    "\n",
    "eval_sysconfig = SysConfig(\n",
    "    gpus=[\"all\"],\n",
    "    use_gpu=True,\n",
    ")\n",
    "\n",
    "evaluation = Evaluation(\n",
    "    name=\"food-category-classification\",\n",
    "    description=\"Food category classification from HuggingFace\",\n",
    "    author=\"Kaludi\",\n",
    "    dataset=eval_dataset,\n",
    "    model=eval_model,\n",
    "    attack=eval_attack,\n",
    "    scenario=eval_scenario,\n",
    "    metric=eval_metric,\n",
    "    sysconfig=eval_sysconfig,\n",
    ")"
   ]
  },
  {
   "attachments": {},
   "cell_type": "markdown",
   "metadata": {},
   "source": [
    "We now create an engine for the evaluation and run it."
   ]
  },
  {
   "cell_type": "code",
   "execution_count": 9,
   "metadata": {},
   "outputs": [
>>>>>>> 98aa3219
    {
      "attachments": {},
      "cell_type": "markdown",
      "metadata": {},
      "source": [
        "The model returns a `HuggingFaceProbs` object type, but ART expects the model output to be the `y` tensor. So we have to adapt the model to produce the correct output."
      ]
    },
    {
      "cell_type": "code",
      "execution_count": 4,
      "metadata": {},
      "outputs": [],
      "source": [
        "from charmory.utils import adapt_jatic_image_classification_model_for_art\n",
        "\n",
        "adapt_jatic_image_classification_model_for_art(model)"
      ]
    },
    {
      "attachments": {},
      "cell_type": "markdown",
      "metadata": {},
      "source": [
        "We then move the model to the target runtime defice and wrap it in an ART\n",
        "classifier to make it compatible with Armory/ART. Since we are instantiating a\n",
        "class, we use `track_init_params` to have the object initialization arguments\n",
        "logged with MLFlow."
      ]
    },
    {
<<<<<<< HEAD
      "cell_type": "code",
      "execution_count": 5,
      "metadata": {},
      "outputs": [],
      "source": [
        "from art.estimators.classification import PyTorchClassifier\n",
        "\n",
        "from charmory.track import track_init_params\n",
        "\n",
        "model.to(DEVICE)\n",
        "\n",
        "classifier = track_init_params(PyTorchClassifier)(\n",
        "    model,\n",
        "    loss=torch.nn.CrossEntropyLoss(),\n",
        "    optimizer=torch.optim.Adam(model.parameters(), lr=0.003),\n",
        "    input_shape=(224, 224, 3),\n",
        "    channels_first=False,\n",
        "    nb_classes=12,\n",
        "    clip_values=(0.0, 1.0),\n",
        ")"
      ]
=======
     "name": "stdout",
     "output_type": "stream",
     "text": [
      "2023-08-14 15:13:48 15m12s \u001b[34mMETRIC  \u001b[0m \u001b[36marmory.instrument.instrument\u001b[0m:\u001b[36m_write\u001b[0m:\u001b[36m742\u001b[0m benign_mean_categorical_accuracy on benign examples w.r.t. ground truth labels: 0.961\n",
      "2023-08-14 15:13:48 15m12s \u001b[34mMETRIC  \u001b[0m \u001b[36marmory.instrument.instrument\u001b[0m:\u001b[36m_write\u001b[0m:\u001b[36m742\u001b[0m adversarial_mean_categorical_accuracy on adversarial examples w.r.t. ground truth labels: 0.486\n"
     ]
>>>>>>> 98aa3219
    },
    {
      "attachments": {},
      "cell_type": "markdown",
      "metadata": {},
      "source": [
        "Next we load the dataset from from HuggingFace using the JATIC-toolbox."
      ]
    },
    {
<<<<<<< HEAD
      "cell_type": "code",
      "execution_count": 6,
      "metadata": {},
      "outputs": [
        {
          "name": "stderr",
          "output_type": "stream",
          "text": [
            "Found cached dataset imagefolder (/home/kyle-treubig/.cache/huggingface/datasets/Kaludi___imagefolder/Kaludi--food-category-classification-v2.0-5568940526567eda/0.0.0/37fbb85cc714a338bea574ac6c7d0b5be5aff46c1862c1989b20e0771199e93f)\n",
            "Loading cached processed dataset at /home/kyle-treubig/.cache/huggingface/datasets/Kaludi___imagefolder/Kaludi--food-category-classification-v2.0-5568940526567eda/0.0.0/37fbb85cc714a338bea574ac6c7d0b5be5aff46c1862c1989b20e0771199e93f/cache-b82aa949443f821a.arrow\n"
          ]
        }
      ],
      "source": [
        "dataset = track_params(jatic_toolbox.load_dataset)(\n",
        "    provider=\"huggingface\",\n",
        "    dataset_name=\"Kaludi/food-category-classification-v2.0\",\n",
        "    task=\"image-classification\",\n",
        "    split=\"validation\",\n",
        ")"
      ]
    },
    {
      "attachments": {},
      "cell_type": "markdown",
      "metadata": {},
      "source": [
        "Since this dataset contains bad images that will result in errors during evaluation, we will apply a filter to the underlying HuggingFace dataset."
      ]
    },
    {
      "cell_type": "code",
      "execution_count": 7,
      "metadata": {},
      "outputs": [
        {
          "name": "stderr",
          "output_type": "stream",
          "text": [
            "Loading cached processed dataset at /home/kyle-treubig/.cache/huggingface/datasets/Kaludi___imagefolder/Kaludi--food-category-classification-v2.0-5568940526567eda/0.0.0/37fbb85cc714a338bea574ac6c7d0b5be5aff46c1862c1989b20e0771199e93f/cache-20e62b43d7f7d11a.arrow\n"
          ]
        },
        {
          "name": "stdout",
          "output_type": "stream",
          "text": [
            "Dataset length prior to filtering: 300\n",
            "Dataset length after filtering: 280\n"
          ]
        }
      ],
      "source": [
        "from transformers.image_utils import infer_channel_dimension_format\n",
        "import numpy as np\n",
        "\n",
        "def filter(sample):\n",
        "    try:\n",
        "        infer_channel_dimension_format(np.asarray(sample[\"image\"]))\n",
        "        return True\n",
        "    except Exception as err:\n",
        "        print(err)\n",
        "        return False\n",
        "\n",
        "print(f\"Dataset length prior to filtering: {len(dataset)}\")\n",
        "dataset._dataset = dataset._dataset.filter(filter)\n",
        "print(f\"Dataset length after filtering: {len(dataset)}\")"
      ]
    },
    {
      "attachments": {},
      "cell_type": "markdown",
      "metadata": {},
      "source": [
        "Then prepare a transform for the data using the preprocessor that comes with the model."
      ]
    },
    {
      "cell_type": "code",
      "execution_count": 8,
      "metadata": {},
      "outputs": [],
      "source": [
        "from charmory.utils import create_jatic_image_classification_dataset_transform\n",
        "\n",
        "transform = create_jatic_image_classification_dataset_transform(model.preprocessor)\n",
        "dataset.set_transform(transform)"
      ]
    },
    {
      "attachments": {},
      "cell_type": "markdown",
      "metadata": {},
      "source": [
        "Then we create an Armory data generator around the dataset."
      ]
    },
    {
      "cell_type": "code",
      "execution_count": 9,
      "metadata": {},
      "outputs": [
        {
          "name": "stdout",
          "output_type": "stream",
          "text": [
            "2023-08-01 10:51:47  0s \u001b[33m\u001b[1mWARNING \u001b[0m \u001b[36mlogging\u001b[0m:\u001b[36mcallHandlers\u001b[0m:\u001b[36m1706\u001b[0m `tfds.core.add_checksums_dir` is deprecated. Refactor dataset in self-contained folders (`my_dataset/` folder containing my_dataset.py, my_dataset_test.py, dummy_data/, checksums.tsv). The checksum file will be automatically detected. More info at: https://www.tensorflow.org/datasets/add_dataset\n"
          ]
        }
      ],
      "source": [
        "from charmory.data import JaticVisionDatasetGenerator\n",
        "\n",
        "generator = JaticVisionDatasetGenerator(\n",
        "    dataset=dataset,\n",
        "    batch_size=16,\n",
        "    epochs=1,\n",
        ")"
      ]
    },
    {
      "attachments": {},
      "cell_type": "markdown",
      "metadata": {},
      "source": [
        "Lastly we will define the Armory evaluation, including the attack and scenario to be run."
      ]
    },
    {
      "cell_type": "code",
      "execution_count": 10,
      "metadata": {},
      "outputs": [],
      "source": [
        "import art.attacks.evasion\n",
        "from charmory.evaluation import (\n",
        "    Attack,\n",
        "    Dataset,\n",
        "    Evaluation,\n",
        "    Metric,\n",
        "    Model,\n",
        "    Scenario,\n",
        "    SysConfig,\n",
        ")\n",
        "import charmory.scenarios.image_classification\n",
        "\n",
        "eval_dataset = Dataset(\n",
        "    name=\"food-category-classification\",\n",
        "    test_dataset=generator,\n",
        ")\n",
        "\n",
        "eval_model = Model(\n",
        "    name=\"food-category-classification\",\n",
        "    model=classifier,\n",
        ")\n",
        "\n",
        "eval_attack = Attack(\n",
        "    name=\"PGD\",\n",
        "    attack=track_init_params(art.attacks.evasion.ProjectedGradientDescent)(\n",
        "        classifier,\n",
        "        batch_size=1,\n",
        "        eps=0.031,\n",
        "        eps_step=0.007,\n",
        "        max_iter=20,\n",
        "        num_random_init=1,\n",
        "        random_eps=False,\n",
        "        targeted=False,\n",
        "        verbose=False,\n",
        "    ),\n",
        "    use_label_for_untargeted=True,\n",
        ")\n",
        "\n",
        "eval_scenario = Scenario(\n",
        "    function=charmory.scenarios.image_classification.ImageClassificationTask,\n",
        "    kwargs={},\n",
        ")\n",
        "\n",
        "eval_metric = Metric(\n",
        "    profiler_type=\"basic\",\n",
        "    supported_metrics=[\"accuracy\"],\n",
        "    perturbation=[\"linf\"],\n",
        "    task=[\"categorical_accuracy\"],\n",
        "    means=True,\n",
        "    record_metric_per_sample=False,\n",
        ")\n",
        "\n",
        "eval_sysconfig = SysConfig(\n",
        "    gpus=[\"all\"],\n",
        "    use_gpu=True,\n",
        ")\n",
        "\n",
        "evaluation = Evaluation(\n",
        "    name=NAME,\n",
        "    description=DESCRIPTION,\n",
        "    author=\"Kaludi\",\n",
        "    dataset=eval_dataset,\n",
        "    model=eval_model,\n",
        "    attack=eval_attack,\n",
        "    scenario=eval_scenario,\n",
        "    metric=eval_metric,\n",
        "    sysconfig=eval_sysconfig,\n",
        ")"
      ]
    },
    {
      "attachments": {},
      "cell_type": "markdown",
      "metadata": {},
      "source": [
        "We now create an engine for the evaluation and run it."
      ]
    },
    {
      "cell_type": "code",
      "execution_count": 11,
      "metadata": {},
      "outputs": [
        {
          "name": "stderr",
          "output_type": "stream",
          "text": [
            "Evaluation:   0%|          | 0/18 [00:00<?, ?it/s]"
          ]
        },
        {
          "name": "stderr",
          "output_type": "stream",
          "text": [
            "Evaluation: 100%|██████████| 18/18 [14:44<00:00, 49.12s/it]"
          ]
        },
        {
          "name": "stdout",
          "output_type": "stream",
          "text": [
            "2023-08-01 11:06:32 14m45s \u001b[34mMETRIC  \u001b[0m \u001b[36marmory.instrument.instrument\u001b[0m:\u001b[36m_write\u001b[0m:\u001b[36m743\u001b[0m benign_mean_categorical_accuracy on benign examples w.r.t. ground truth labels: 0.961\n",
            "2023-08-01 11:06:32 14m45s \u001b[34mMETRIC  \u001b[0m \u001b[36marmory.instrument.instrument\u001b[0m:\u001b[36m_write\u001b[0m:\u001b[36m743\u001b[0m adversarial_mean_categorical_accuracy on adversarial examples w.r.t. ground truth labels: 0.489\n"
          ]
        },
        {
          "name": "stderr",
          "output_type": "stream",
          "text": [
            "\n"
          ]
        },
        {
          "data": {
            "text/plain": [
              "{'armory_version': '23.7.2.post14+g99ea19cb.d20230801',\n",
              " 'evaluation': Evaluation(name='jatic-food-category-classification', description='Food category classification from HuggingFace via JATIC-toolbox', model=Model(name='food-category-classification', model=art.estimators.classification.pytorch.PyTorchClassifier(model=ModelWrapper(\n",
              "   (_model): HuggingFaceImageClassifier(\n",
              "     (model): SwinForImageClassification(\n",
              "       (swin): SwinModel(\n",
              "         (embeddings): SwinEmbeddings(\n",
              "           (patch_embeddings): SwinPatchEmbeddings(\n",
              "             (projection): Conv2d(3, 128, kernel_size=(4, 4), stride=(4, 4))\n",
              "           )\n",
              "           (norm): LayerNorm((128,), eps=1e-05, elementwise_affine=True)\n",
              "           (dropout): Dropout(p=0.0, inplace=False)\n",
              "         )\n",
              "         (encoder): SwinEncoder(\n",
              "           (layers): ModuleList(\n",
              "             (0): SwinStage(\n",
              "               (blocks): ModuleList(\n",
              "                 (0-1): 2 x SwinLayer(\n",
              "                   (layernorm_before): LayerNorm((128,), eps=1e-05, elementwise_affine=True)\n",
              "                   (attention): SwinAttention(\n",
              "                     (self): SwinSelfAttention(\n",
              "                       (query): Linear(in_features=128, out_features=128, bias=True)\n",
              "                       (key): Linear(in_features=128, out_features=128, bias=True)\n",
              "                       (value): Linear(in_features=128, out_features=128, bias=True)\n",
              "                       (dropout): Dropout(p=0.0, inplace=False)\n",
              "                     )\n",
              "                     (output): SwinSelfOutput(\n",
              "                       (dense): Linear(in_features=128, out_features=128, bias=True)\n",
              "                       (dropout): Dropout(p=0.0, inplace=False)\n",
              "                     )\n",
              "                   )\n",
              "                   (drop_path): SwinDropPath(p=0.1)\n",
              "                   (layernorm_after): LayerNorm((128,), eps=1e-05, elementwise_affine=True)\n",
              "                   (intermediate): SwinIntermediate(\n",
              "                     (dense): Linear(in_features=128, out_features=512, bias=True)\n",
              "                     (intermediate_act_fn): GELUActivation()\n",
              "                   )\n",
              "                   (output): SwinOutput(\n",
              "                     (dense): Linear(in_features=512, out_features=128, bias=True)\n",
              "                     (dropout): Dropout(p=0.0, inplace=False)\n",
              "                   )\n",
              "                 )\n",
              "               )\n",
              "               (downsample): SwinPatchMerging(\n",
              "                 (reduction): Linear(in_features=512, out_features=256, bias=False)\n",
              "                 (norm): LayerNorm((512,), eps=1e-05, elementwise_affine=True)\n",
              "               )\n",
              "             )\n",
              "             (1): SwinStage(\n",
              "               (blocks): ModuleList(\n",
              "                 (0-1): 2 x SwinLayer(\n",
              "                   (layernorm_before): LayerNorm((256,), eps=1e-05, elementwise_affine=True)\n",
              "                   (attention): SwinAttention(\n",
              "                     (self): SwinSelfAttention(\n",
              "                       (query): Linear(in_features=256, out_features=256, bias=True)\n",
              "                       (key): Linear(in_features=256, out_features=256, bias=True)\n",
              "                       (value): Linear(in_features=256, out_features=256, bias=True)\n",
              "                       (dropout): Dropout(p=0.0, inplace=False)\n",
              "                     )\n",
              "                     (output): SwinSelfOutput(\n",
              "                       (dense): Linear(in_features=256, out_features=256, bias=True)\n",
              "                       (dropout): Dropout(p=0.0, inplace=False)\n",
              "                     )\n",
              "                   )\n",
              "                   (drop_path): SwinDropPath(p=0.1)\n",
              "                   (layernorm_after): LayerNorm((256,), eps=1e-05, elementwise_affine=True)\n",
              "                   (intermediate): SwinIntermediate(\n",
              "                     (dense): Linear(in_features=256, out_features=1024, bias=True)\n",
              "                     (intermediate_act_fn): GELUActivation()\n",
              "                   )\n",
              "                   (output): SwinOutput(\n",
              "                     (dense): Linear(in_features=1024, out_features=256, bias=True)\n",
              "                     (dropout): Dropout(p=0.0, inplace=False)\n",
              "                   )\n",
              "                 )\n",
              "               )\n",
              "               (downsample): SwinPatchMerging(\n",
              "                 (reduction): Linear(in_features=1024, out_features=512, bias=False)\n",
              "                 (norm): LayerNorm((1024,), eps=1e-05, elementwise_affine=True)\n",
              "               )\n",
              "             )\n",
              "             (2): SwinStage(\n",
              "               (blocks): ModuleList(\n",
              "                 (0-17): 18 x SwinLayer(\n",
              "                   (layernorm_before): LayerNorm((512,), eps=1e-05, elementwise_affine=True)\n",
              "                   (attention): SwinAttention(\n",
              "                     (self): SwinSelfAttention(\n",
              "                       (query): Linear(in_features=512, out_features=512, bias=True)\n",
              "                       (key): Linear(in_features=512, out_features=512, bias=True)\n",
              "                       (value): Linear(in_features=512, out_features=512, bias=True)\n",
              "                       (dropout): Dropout(p=0.0, inplace=False)\n",
              "                     )\n",
              "                     (output): SwinSelfOutput(\n",
              "                       (dense): Linear(in_features=512, out_features=512, bias=True)\n",
              "                       (dropout): Dropout(p=0.0, inplace=False)\n",
              "                     )\n",
              "                   )\n",
              "                   (drop_path): SwinDropPath(p=0.1)\n",
              "                   (layernorm_after): LayerNorm((512,), eps=1e-05, elementwise_affine=True)\n",
              "                   (intermediate): SwinIntermediate(\n",
              "                     (dense): Linear(in_features=512, out_features=2048, bias=True)\n",
              "                     (intermediate_act_fn): GELUActivation()\n",
              "                   )\n",
              "                   (output): SwinOutput(\n",
              "                     (dense): Linear(in_features=2048, out_features=512, bias=True)\n",
              "                     (dropout): Dropout(p=0.0, inplace=False)\n",
              "                   )\n",
              "                 )\n",
              "               )\n",
              "               (downsample): SwinPatchMerging(\n",
              "                 (reduction): Linear(in_features=2048, out_features=1024, bias=False)\n",
              "                 (norm): LayerNorm((2048,), eps=1e-05, elementwise_affine=True)\n",
              "               )\n",
              "             )\n",
              "             (3): SwinStage(\n",
              "               (blocks): ModuleList(\n",
              "                 (0-1): 2 x SwinLayer(\n",
              "                   (layernorm_before): LayerNorm((1024,), eps=1e-05, elementwise_affine=True)\n",
              "                   (attention): SwinAttention(\n",
              "                     (self): SwinSelfAttention(\n",
              "                       (query): Linear(in_features=1024, out_features=1024, bias=True)\n",
              "                       (key): Linear(in_features=1024, out_features=1024, bias=True)\n",
              "                       (value): Linear(in_features=1024, out_features=1024, bias=True)\n",
              "                       (dropout): Dropout(p=0.0, inplace=False)\n",
              "                     )\n",
              "                     (output): SwinSelfOutput(\n",
              "                       (dense): Linear(in_features=1024, out_features=1024, bias=True)\n",
              "                       (dropout): Dropout(p=0.0, inplace=False)\n",
              "                     )\n",
              "                   )\n",
              "                   (drop_path): SwinDropPath(p=0.1)\n",
              "                   (layernorm_after): LayerNorm((1024,), eps=1e-05, elementwise_affine=True)\n",
              "                   (intermediate): SwinIntermediate(\n",
              "                     (dense): Linear(in_features=1024, out_features=4096, bias=True)\n",
              "                     (intermediate_act_fn): GELUActivation()\n",
              "                   )\n",
              "                   (output): SwinOutput(\n",
              "                     (dense): Linear(in_features=4096, out_features=1024, bias=True)\n",
              "                     (dropout): Dropout(p=0.0, inplace=False)\n",
              "                   )\n",
              "                 )\n",
              "               )\n",
              "             )\n",
              "           )\n",
              "         )\n",
              "         (layernorm): LayerNorm((1024,), eps=1e-05, elementwise_affine=True)\n",
              "         (pooler): AdaptiveAvgPool1d(output_size=1)\n",
              "       )\n",
              "       (classifier): Linear(in_features=1024, out_features=12, bias=True)\n",
              "     )\n",
              "   )\n",
              " ), loss=CrossEntropyLoss(), optimizer=Adam (\n",
              " Parameter Group 0\n",
              "     amsgrad: False\n",
              "     betas: (0.9, 0.999)\n",
              "     capturable: False\n",
              "     differentiable: False\n",
              "     eps: 1e-08\n",
              "     foreach: None\n",
              "     fused: None\n",
              "     lr: 0.003\n",
              "     maximize: False\n",
              "     weight_decay: 0\n",
              " ), input_shape=(224, 224, 3), nb_classes=12, channels_first=False, clip_values=array([0., 1.], dtype=float32), preprocessing_defences=None, postprocessing_defences=None, preprocessing=StandardisationMeanStdPyTorch(mean=0.0, std=1.0, apply_fit=True, apply_predict=True, device=cuda:0)), predict_kwargs={}), scenario=Scenario(function=<class 'charmory.scenarios.image_classification.ImageClassificationTask'>, kwargs={}, export_batches=False), dataset=Dataset(name='food-category-classification', test_dataset=<charmory.data.JaticVisionDatasetGenerator object at 0x7f6873dc4710>, train_dataset=None), author='Kaludi', attack=Attack(function=<class 'art.attacks.evasion.projected_gradient_descent.projected_gradient_descent.ProjectedGradientDescent'>, kwargs={'batch_size': 1, 'eps': 0.031, 'eps_step': 0.007, 'max_iter': 20, 'num_random_init': 1, 'random_eps': False, 'targeted': False, 'verbose': False}, knowledge='white', use_label=True, type=None, generate_kwargs={}, sweep_params={}, targeted=False, targeted_labels={}), defense=None, metric=Metric(profiler_type='basic', supported_metrics=['accuracy'], perturbation=['linf'], task=['categorical_accuracy'], means=True, record_metric_per_sample=False), sysconfig=SysConfig(gpus=['all'], use_gpu=True)),\n",
              " 'results': {'metrics': {'benign_mean_categorical_accuracy': [0.9607142857142857],\n",
              "   'adversarial_mean_categorical_accuracy': [0.48928571428571427],\n",
              "   'perturbation_mean_linf': [0.03100001811981201]},\n",
              "  'compute': {'Avg. CPU time (s) for 18 executions of Inference': 0.7747319326666305,\n",
              "   'Avg. CPU time (s) for 18 executions of Attack': 46.8565399793887}},\n",
              " 'timestamp': 1690901507}"
            ]
          },
          "execution_count": 11,
          "metadata": {},
          "output_type": "execute_result"
        }
      ],
      "source": [
        "from charmory.engine import Engine\n",
        "\n",
        "engine = Engine(evaluation)\n",
        "results = engine.run()\n",
        "results"
      ]
    },
    {
      "cell_type": "markdown",
      "metadata": {},
      "source": [
        "Lastly we stop the MLFlow run to finalize all records. When not in a notebook,\n",
        "this can be done automatically when using the `track_evaluation` as a context\n",
        "manager:\n",
        "\n",
        "```python\n",
        "with track_evaluation(NAME, description=DESCRIPTION):\n",
        "    ...\n",
        "```"
      ]
    },
    {
      "cell_type": "code",
      "execution_count": 12,
      "metadata": {},
      "outputs": [],
      "source": [
        "import mlflow\n",
        "\n",
        "mlflow.end_run()"
      ]
    },
    {
      "cell_type": "code",
      "execution_count": null,
      "metadata": {},
      "outputs": [],
      "source": []
=======
     "data": {
      "text/plain": [
       "{'armory_version': '23.7.2.post94+g3472a3a6.d20230810',\n",
       " 'evaluation': Evaluation(name='food-category-classification', description='Food category classification from HuggingFace', model=Model(name='food-category-classification', model=art.estimators.classification.pytorch.PyTorchClassifier(model=ModelWrapper(\n",
       "   (_model): HuggingFaceImageClassifier(\n",
       "     (model): SwinForImageClassification(\n",
       "       (swin): SwinModel(\n",
       "         (embeddings): SwinEmbeddings(\n",
       "           (patch_embeddings): SwinPatchEmbeddings(\n",
       "             (projection): Conv2d(3, 128, kernel_size=(4, 4), stride=(4, 4))\n",
       "           )\n",
       "           (norm): LayerNorm((128,), eps=1e-05, elementwise_affine=True)\n",
       "           (dropout): Dropout(p=0.0, inplace=False)\n",
       "         )\n",
       "         (encoder): SwinEncoder(\n",
       "           (layers): ModuleList(\n",
       "             (0): SwinStage(\n",
       "               (blocks): ModuleList(\n",
       "                 (0-1): 2 x SwinLayer(\n",
       "                   (layernorm_before): LayerNorm((128,), eps=1e-05, elementwise_affine=True)\n",
       "                   (attention): SwinAttention(\n",
       "                     (self): SwinSelfAttention(\n",
       "                       (query): Linear(in_features=128, out_features=128, bias=True)\n",
       "                       (key): Linear(in_features=128, out_features=128, bias=True)\n",
       "                       (value): Linear(in_features=128, out_features=128, bias=True)\n",
       "                       (dropout): Dropout(p=0.0, inplace=False)\n",
       "                     )\n",
       "                     (output): SwinSelfOutput(\n",
       "                       (dense): Linear(in_features=128, out_features=128, bias=True)\n",
       "                       (dropout): Dropout(p=0.0, inplace=False)\n",
       "                     )\n",
       "                   )\n",
       "                   (drop_path): SwinDropPath(p=0.1)\n",
       "                   (layernorm_after): LayerNorm((128,), eps=1e-05, elementwise_affine=True)\n",
       "                   (intermediate): SwinIntermediate(\n",
       "                     (dense): Linear(in_features=128, out_features=512, bias=True)\n",
       "                     (intermediate_act_fn): GELUActivation()\n",
       "                   )\n",
       "                   (output): SwinOutput(\n",
       "                     (dense): Linear(in_features=512, out_features=128, bias=True)\n",
       "                     (dropout): Dropout(p=0.0, inplace=False)\n",
       "                   )\n",
       "                 )\n",
       "               )\n",
       "               (downsample): SwinPatchMerging(\n",
       "                 (reduction): Linear(in_features=512, out_features=256, bias=False)\n",
       "                 (norm): LayerNorm((512,), eps=1e-05, elementwise_affine=True)\n",
       "               )\n",
       "             )\n",
       "             (1): SwinStage(\n",
       "               (blocks): ModuleList(\n",
       "                 (0-1): 2 x SwinLayer(\n",
       "                   (layernorm_before): LayerNorm((256,), eps=1e-05, elementwise_affine=True)\n",
       "                   (attention): SwinAttention(\n",
       "                     (self): SwinSelfAttention(\n",
       "                       (query): Linear(in_features=256, out_features=256, bias=True)\n",
       "                       (key): Linear(in_features=256, out_features=256, bias=True)\n",
       "                       (value): Linear(in_features=256, out_features=256, bias=True)\n",
       "                       (dropout): Dropout(p=0.0, inplace=False)\n",
       "                     )\n",
       "                     (output): SwinSelfOutput(\n",
       "                       (dense): Linear(in_features=256, out_features=256, bias=True)\n",
       "                       (dropout): Dropout(p=0.0, inplace=False)\n",
       "                     )\n",
       "                   )\n",
       "                   (drop_path): SwinDropPath(p=0.1)\n",
       "                   (layernorm_after): LayerNorm((256,), eps=1e-05, elementwise_affine=True)\n",
       "                   (intermediate): SwinIntermediate(\n",
       "                     (dense): Linear(in_features=256, out_features=1024, bias=True)\n",
       "                     (intermediate_act_fn): GELUActivation()\n",
       "                   )\n",
       "                   (output): SwinOutput(\n",
       "                     (dense): Linear(in_features=1024, out_features=256, bias=True)\n",
       "                     (dropout): Dropout(p=0.0, inplace=False)\n",
       "                   )\n",
       "                 )\n",
       "               )\n",
       "               (downsample): SwinPatchMerging(\n",
       "                 (reduction): Linear(in_features=1024, out_features=512, bias=False)\n",
       "                 (norm): LayerNorm((1024,), eps=1e-05, elementwise_affine=True)\n",
       "               )\n",
       "             )\n",
       "             (2): SwinStage(\n",
       "               (blocks): ModuleList(\n",
       "                 (0-17): 18 x SwinLayer(\n",
       "                   (layernorm_before): LayerNorm((512,), eps=1e-05, elementwise_affine=True)\n",
       "                   (attention): SwinAttention(\n",
       "                     (self): SwinSelfAttention(\n",
       "                       (query): Linear(in_features=512, out_features=512, bias=True)\n",
       "                       (key): Linear(in_features=512, out_features=512, bias=True)\n",
       "                       (value): Linear(in_features=512, out_features=512, bias=True)\n",
       "                       (dropout): Dropout(p=0.0, inplace=False)\n",
       "                     )\n",
       "                     (output): SwinSelfOutput(\n",
       "                       (dense): Linear(in_features=512, out_features=512, bias=True)\n",
       "                       (dropout): Dropout(p=0.0, inplace=False)\n",
       "                     )\n",
       "                   )\n",
       "                   (drop_path): SwinDropPath(p=0.1)\n",
       "                   (layernorm_after): LayerNorm((512,), eps=1e-05, elementwise_affine=True)\n",
       "                   (intermediate): SwinIntermediate(\n",
       "                     (dense): Linear(in_features=512, out_features=2048, bias=True)\n",
       "                     (intermediate_act_fn): GELUActivation()\n",
       "                   )\n",
       "                   (output): SwinOutput(\n",
       "                     (dense): Linear(in_features=2048, out_features=512, bias=True)\n",
       "                     (dropout): Dropout(p=0.0, inplace=False)\n",
       "                   )\n",
       "                 )\n",
       "               )\n",
       "               (downsample): SwinPatchMerging(\n",
       "                 (reduction): Linear(in_features=2048, out_features=1024, bias=False)\n",
       "                 (norm): LayerNorm((2048,), eps=1e-05, elementwise_affine=True)\n",
       "               )\n",
       "             )\n",
       "             (3): SwinStage(\n",
       "               (blocks): ModuleList(\n",
       "                 (0-1): 2 x SwinLayer(\n",
       "                   (layernorm_before): LayerNorm((1024,), eps=1e-05, elementwise_affine=True)\n",
       "                   (attention): SwinAttention(\n",
       "                     (self): SwinSelfAttention(\n",
       "                       (query): Linear(in_features=1024, out_features=1024, bias=True)\n",
       "                       (key): Linear(in_features=1024, out_features=1024, bias=True)\n",
       "                       (value): Linear(in_features=1024, out_features=1024, bias=True)\n",
       "                       (dropout): Dropout(p=0.0, inplace=False)\n",
       "                     )\n",
       "                     (output): SwinSelfOutput(\n",
       "                       (dense): Linear(in_features=1024, out_features=1024, bias=True)\n",
       "                       (dropout): Dropout(p=0.0, inplace=False)\n",
       "                     )\n",
       "                   )\n",
       "                   (drop_path): SwinDropPath(p=0.1)\n",
       "                   (layernorm_after): LayerNorm((1024,), eps=1e-05, elementwise_affine=True)\n",
       "                   (intermediate): SwinIntermediate(\n",
       "                     (dense): Linear(in_features=1024, out_features=4096, bias=True)\n",
       "                     (intermediate_act_fn): GELUActivation()\n",
       "                   )\n",
       "                   (output): SwinOutput(\n",
       "                     (dense): Linear(in_features=4096, out_features=1024, bias=True)\n",
       "                     (dropout): Dropout(p=0.0, inplace=False)\n",
       "                   )\n",
       "                 )\n",
       "               )\n",
       "             )\n",
       "           )\n",
       "         )\n",
       "         (layernorm): LayerNorm((1024,), eps=1e-05, elementwise_affine=True)\n",
       "         (pooler): AdaptiveAvgPool1d(output_size=1)\n",
       "       )\n",
       "       (classifier): Linear(in_features=1024, out_features=12, bias=True)\n",
       "     )\n",
       "   )\n",
       " ), loss=CrossEntropyLoss(), optimizer=Adam (\n",
       " Parameter Group 0\n",
       "     amsgrad: False\n",
       "     betas: (0.9, 0.999)\n",
       "     capturable: False\n",
       "     differentiable: False\n",
       "     eps: 1e-08\n",
       "     foreach: None\n",
       "     fused: None\n",
       "     lr: 0.003\n",
       "     maximize: False\n",
       "     weight_decay: 0\n",
       " ), input_shape=(224, 224, 3), nb_classes=12, channels_first=False, clip_values=array([0., 1.], dtype=float32), preprocessing_defences=None, postprocessing_defences=None, preprocessing=StandardisationMeanStdPyTorch(mean=0.0, std=1.0, apply_fit=True, apply_predict=True, device=cuda:0)), predict_kwargs={}), scenario=Scenario(function=<class 'charmory.scenarios.image_classification.ImageClassificationTask'>, kwargs={}, export_batches=False), dataset=Dataset(name='food-category-classification', test_dataset=<charmory.data.JaticVisionDatasetGenerator object at 0x7fa10c9a4250>, train_dataset=None), author='Kaludi', attack=Attack(name='PGD', attack=<art.attacks.evasion.projected_gradient_descent.projected_gradient_descent.ProjectedGradientDescent object at 0x7fa10c876f50>, generate_kwargs={}, use_label_for_untargeted=True, label_targeter=None), metric=Metric(profiler_type='basic', supported_metrics=['accuracy'], perturbation=['linf'], task=['categorical_accuracy'], means=True, record_metric_per_sample=False), sysconfig=SysConfig(gpus=['all'], use_gpu=True, paths={'armory_home': PosixPath('/home/kyle-treubig/.armory'), 'dataset_dir': PosixPath('/home/kyle-treubig/.armory/datasets'), 'saved_model_dir': PosixPath('/home/kyle-treubig/.armory/saved_models'), 'output_dir': PosixPath('/home/kyle-treubig/.armory/outputs'), 'external_repo_dir': PosixPath('/home/kyle-treubig/.armory/tmp/external')}, armory_home=PosixPath('/home/kyle-treubig/.armory'))),\n",
       " 'results': {'benign_mean_categorical_accuracy': [0.9607142857142857],\n",
       "  'adversarial_mean_categorical_accuracy': [0.4857142857142857],\n",
       "  'perturbation_mean_linf': [0.03100001811981201],\n",
       "  'compute': {'Avg. CPU time (s) for 18 executions of Inference': 0.7977981479996541,\n",
       "   'Avg. CPU time (s) for 18 executions of Attack': 48.26859488200029}},\n",
       " 'timestamp': 1692039516}"
      ]
     },
     "execution_count": 9,
     "metadata": {},
     "output_type": "execute_result"
>>>>>>> 98aa3219
    }
  ],
  "metadata": {
    "kernelspec": {
      "display_name": ".venv",
      "language": "python",
      "name": "python3"
    },
    "language_info": {
      "codemirror_mode": {
        "name": "ipython",
        "version": 3
      },
      "file_extension": ".py",
      "mimetype": "text/x-python",
      "name": "python",
      "nbconvert_exporter": "python",
      "pygments_lexer": "ipython3",
      "version": "3.11.4"
    },
    "orig_nbformat": 4
  },
  "nbformat": 4,
  "nbformat_minor": 2
}<|MERGE_RESOLUTION|>--- conflicted
+++ resolved
@@ -1,157 +1,15 @@
 {
-<<<<<<< HEAD
   "cells": [
     {
+      "cell_type": "markdown",
+      "metadata": {},
+      "source": [
+        "Before starting anything, we begin tracking the evaluation with MLFlow."
+      ]
+    },
+    {
       "cell_type": "code",
       "execution_count": 1,
-      "metadata": {},
-      "outputs": [],
-      "source": [
-        "import torch\n",
-        "DEVICE = torch.device(\"cuda\" if torch.cuda.is_available() else \"cpu\")"
-      ]
-    },
-    {
-      "cell_type": "markdown",
-      "metadata": {},
-      "source": [
-        "Before starting anything, we begin tracking the evaluation with MLFlow."
-      ]
-    },
-=======
- "cells": [
-  {
-   "attachments": {},
-   "cell_type": "markdown",
-   "metadata": {},
-   "source": [
-    "We start by loading the model from HuggingFace using the JATIC-toolbox."
-   ]
-  },
-  {
-   "cell_type": "code",
-   "execution_count": 1,
-   "metadata": {},
-   "outputs": [
-    {
-     "name": "stderr",
-     "output_type": "stream",
-     "text": [
-      "2023-08-14 14:58:14.474523: I tensorflow/core/platform/cpu_feature_guard.cc:182] This TensorFlow binary is optimized to use available CPU instructions in performance-critical operations.\n",
-      "To enable the following instructions: AVX2 FMA, in other operations, rebuild TensorFlow with the appropriate compiler flags.\n",
-      "2023-08-14 14:58:15.735188: W tensorflow/compiler/tf2tensorrt/utils/py_utils.cc:38] TF-TRT Warning: Could not find TensorRT\n",
-      "/home/kyle-treubig/Code/jatic/armory/examples/.venv/lib/python3.11/site-packages/transformers/models/vit/feature_extraction_vit.py:28: FutureWarning: The class ViTFeatureExtractor is deprecated and will be removed in version 5 of Transformers. Please use ViTImageProcessor instead.\n",
-      "  warnings.warn(\n"
-     ]
-    }
-   ],
-   "source": [
-    "from jatic_toolbox import load_model\n",
-    "\n",
-    "model = load_model(\n",
-    "    provider=\"huggingface\",\n",
-    "    model_name=\"Kaludi/food-category-classification-v2.0\",\n",
-    "    task=\"image-classification\"\n",
-    ")\n"
-   ]
-  },
-  {
-   "attachments": {},
-   "cell_type": "markdown",
-   "metadata": {},
-   "source": [
-    "The model returns a `HuggingFaceProbs` object type, but ART expects the model output to be the `y` tensor. So we have to adapt the model to produce the correct output."
-   ]
-  },
-  {
-   "cell_type": "code",
-   "execution_count": 2,
-   "metadata": {},
-   "outputs": [],
-   "source": [
-    "from charmory.utils import adapt_jatic_image_classification_model_for_art\n",
-    "\n",
-    "adapt_jatic_image_classification_model_for_art(model)"
-   ]
-  },
-  {
-   "attachments": {},
-   "cell_type": "markdown",
-   "metadata": {},
-   "source": [
-    "We then wrap it in an ART classifier to make it compatible with Armory/ART."
-   ]
-  },
-  {
-   "cell_type": "code",
-   "execution_count": 3,
-   "metadata": {},
-   "outputs": [],
-   "source": [
-    "from art.estimators.classification import PyTorchClassifier\n",
-    "import torch\n",
-    "\n",
-    "classifier = PyTorchClassifier(\n",
-    "    model,\n",
-    "    loss=torch.nn.CrossEntropyLoss(),\n",
-    "    optimizer=torch.optim.Adam(model.parameters(), lr=0.003),\n",
-    "    input_shape=(224, 224, 3),\n",
-    "    channels_first=False,\n",
-    "    nb_classes=12,\n",
-    "    clip_values=(0.0, 1.0),\n",
-    ")"
-   ]
-  },
-  {
-   "attachments": {},
-   "cell_type": "markdown",
-   "metadata": {},
-   "source": [
-    "Next we load the dataset from from HuggingFace using the JATIC-toolbox."
-   ]
-  },
-  {
-   "cell_type": "code",
-   "execution_count": 4,
-   "metadata": {},
-   "outputs": [
-    {
-     "name": "stderr",
-     "output_type": "stream",
-     "text": [
-      "Found cached dataset imagefolder (/home/kyle-treubig/.cache/huggingface/datasets/Kaludi___imagefolder/Kaludi--food-category-classification-v2.0-5568940526567eda/0.0.0/37fbb85cc714a338bea574ac6c7d0b5be5aff46c1862c1989b20e0771199e93f)\n",
-      "Loading cached processed dataset at /home/kyle-treubig/.cache/huggingface/datasets/Kaludi___imagefolder/Kaludi--food-category-classification-v2.0-5568940526567eda/0.0.0/37fbb85cc714a338bea574ac6c7d0b5be5aff46c1862c1989b20e0771199e93f/cache-b82aa949443f821a.arrow\n"
-     ]
-    }
-   ],
-   "source": [
-    "from jatic_toolbox import load_dataset\n",
-    "\n",
-    "dataset = load_dataset(\n",
-    "    provider=\"huggingface\",\n",
-    "    dataset_name=\"Kaludi/food-category-classification-v2.0\",\n",
-    "    task=\"image-classification\",\n",
-    "    split=\"validation\",\n",
-    ")"
-   ]
-  },
-  {
-   "attachments": {},
-   "cell_type": "markdown",
-   "metadata": {},
-   "source": [
-    "Since this dataset contains bad images that will result in errors during evaluation, we will apply a filter to the underlying HuggingFace dataset."
-   ]
-  },
-  {
-   "cell_type": "code",
-   "execution_count": 5,
-   "metadata": {},
-   "outputs": [
->>>>>>> 98aa3219
-    {
-      "cell_type": "code",
-      "execution_count": 2,
       "metadata": {},
       "outputs": [],
       "source": [
@@ -164,7 +22,6 @@
       ]
     },
     {
-<<<<<<< HEAD
       "attachments": {},
       "cell_type": "markdown",
       "metadata": {},
@@ -175,16 +32,16 @@
     },
     {
       "cell_type": "code",
-      "execution_count": 3,
+      "execution_count": 2,
       "metadata": {},
       "outputs": [
         {
           "name": "stderr",
           "output_type": "stream",
           "text": [
-            "2023-08-01 10:51:26.644977: I tensorflow/core/platform/cpu_feature_guard.cc:182] This TensorFlow binary is optimized to use available CPU instructions in performance-critical operations.\n",
+            "2023-08-17 08:51:55.505291: I tensorflow/core/platform/cpu_feature_guard.cc:182] This TensorFlow binary is optimized to use available CPU instructions in performance-critical operations.\n",
             "To enable the following instructions: AVX2 FMA, in other operations, rebuild TensorFlow with the appropriate compiler flags.\n",
-            "2023-08-01 10:51:27.873914: W tensorflow/compiler/tf2tensorrt/utils/py_utils.cc:38] TF-TRT Warning: Could not find TensorRT\n",
+            "2023-08-17 08:51:56.877885: W tensorflow/compiler/tf2tensorrt/utils/py_utils.cc:38] TF-TRT Warning: Could not find TensorRT\n",
             "/home/kyle-treubig/Code/jatic/armory/examples/.venv/lib/python3.11/site-packages/transformers/models/vit/feature_extraction_vit.py:28: FutureWarning: The class ViTFeatureExtractor is deprecated and will be removed in version 5 of Transformers. Please use ViTImageProcessor instead.\n",
             "  warnings.warn(\n"
           ]
@@ -202,181 +59,6 @@
         ")\n"
       ]
     },
-=======
-     "name": "stdout",
-     "output_type": "stream",
-     "text": [
-      "Dataset length prior to filtering: 300\n",
-      "Dataset length after filtering: 280\n"
-     ]
-    }
-   ],
-   "source": [
-    "from transformers.image_utils import infer_channel_dimension_format\n",
-    "import numpy as np\n",
-    "\n",
-    "def filter(sample):\n",
-    "    try:\n",
-    "        infer_channel_dimension_format(np.asarray(sample[\"image\"]))\n",
-    "        return True\n",
-    "    except Exception as err:\n",
-    "        print(err)\n",
-    "        return False\n",
-    "\n",
-    "print(f\"Dataset length prior to filtering: {len(dataset)}\")\n",
-    "dataset._dataset = dataset._dataset.filter(filter)\n",
-    "print(f\"Dataset length after filtering: {len(dataset)}\")"
-   ]
-  },
-  {
-   "attachments": {},
-   "cell_type": "markdown",
-   "metadata": {},
-   "source": [
-    "Then prepare a transform for the data using the preprocessor that comes with the model."
-   ]
-  },
-  {
-   "cell_type": "code",
-   "execution_count": 6,
-   "metadata": {},
-   "outputs": [],
-   "source": [
-    "from charmory.utils import create_jatic_image_classification_dataset_transform\n",
-    "\n",
-    "transform = create_jatic_image_classification_dataset_transform(model.preprocessor)\n",
-    "dataset.set_transform(transform)"
-   ]
-  },
-  {
-   "attachments": {},
-   "cell_type": "markdown",
-   "metadata": {},
-   "source": [
-    "Then we create an Armory data generator around the dataset."
-   ]
-  },
-  {
-   "cell_type": "code",
-   "execution_count": 7,
-   "metadata": {},
-   "outputs": [
-    {
-     "name": "stdout",
-     "output_type": "stream",
-     "text": [
-      "2023-08-14 14:58:36  0s \u001b[33m\u001b[1mWARNING \u001b[0m \u001b[36mlogging\u001b[0m:\u001b[36mcallHandlers\u001b[0m:\u001b[36m1706\u001b[0m `tfds.core.add_checksums_dir` is deprecated. Refactor dataset in self-contained folders (`my_dataset/` folder containing my_dataset.py, my_dataset_test.py, dummy_data/, checksums.tsv). The checksum file will be automatically detected. More info at: https://www.tensorflow.org/datasets/add_dataset\n"
-     ]
-    }
-   ],
-   "source": [
-    "from charmory.data import JaticVisionDatasetGenerator\n",
-    "\n",
-    "generator = JaticVisionDatasetGenerator(\n",
-    "    dataset=dataset,\n",
-    "    batch_size=16,\n",
-    "    epochs=1,\n",
-    ")"
-   ]
-  },
-  {
-   "attachments": {},
-   "cell_type": "markdown",
-   "metadata": {},
-   "source": [
-    "Lastly we will define the Armory evaluation, including the attack and scenario to be run."
-   ]
-  },
-  {
-   "cell_type": "code",
-   "execution_count": 8,
-   "metadata": {},
-   "outputs": [],
-   "source": [
-    "import art.attacks.evasion\n",
-    "from charmory.evaluation import (\n",
-    "    Attack,\n",
-    "    Dataset,\n",
-    "    Evaluation,\n",
-    "    Metric,\n",
-    "    Model,\n",
-    "    Scenario,\n",
-    "    SysConfig,\n",
-    ")\n",
-    "import charmory.scenarios.image_classification\n",
-    "\n",
-    "eval_dataset = Dataset(\n",
-    "    name=\"food-category-classification\",\n",
-    "    test_dataset=generator,\n",
-    ")\n",
-    "\n",
-    "eval_model = Model(\n",
-    "    name=\"food-category-classification\",\n",
-    "    model=classifier,\n",
-    ")\n",
-    "\n",
-    "eval_attack = Attack(\n",
-    "    name=\"PGD\",\n",
-    "    attack=art.attacks.evasion.ProjectedGradientDescent(\n",
-    "        classifier,\n",
-    "        batch_size=1,\n",
-    "        eps=0.031,\n",
-    "        eps_step=0.007,\n",
-    "        max_iter=20,\n",
-    "        num_random_init=1,\n",
-    "        random_eps=False,\n",
-    "        targeted=False,\n",
-    "        verbose=False,\n",
-    "    ),\n",
-    "    use_label_for_untargeted=True,\n",
-    ")\n",
-    "\n",
-    "eval_scenario = Scenario(\n",
-    "    function=charmory.scenarios.image_classification.ImageClassificationTask,\n",
-    "    kwargs={},\n",
-    ")\n",
-    "\n",
-    "eval_metric = Metric(\n",
-    "    profiler_type=\"basic\",\n",
-    "    supported_metrics=[\"accuracy\"],\n",
-    "    perturbation=[\"linf\"],\n",
-    "    task=[\"categorical_accuracy\"],\n",
-    "    means=True,\n",
-    "    record_metric_per_sample=False,\n",
-    ")\n",
-    "\n",
-    "eval_sysconfig = SysConfig(\n",
-    "    gpus=[\"all\"],\n",
-    "    use_gpu=True,\n",
-    ")\n",
-    "\n",
-    "evaluation = Evaluation(\n",
-    "    name=\"food-category-classification\",\n",
-    "    description=\"Food category classification from HuggingFace\",\n",
-    "    author=\"Kaludi\",\n",
-    "    dataset=eval_dataset,\n",
-    "    model=eval_model,\n",
-    "    attack=eval_attack,\n",
-    "    scenario=eval_scenario,\n",
-    "    metric=eval_metric,\n",
-    "    sysconfig=eval_sysconfig,\n",
-    ")"
-   ]
-  },
-  {
-   "attachments": {},
-   "cell_type": "markdown",
-   "metadata": {},
-   "source": [
-    "We now create an engine for the evaluation and run it."
-   ]
-  },
-  {
-   "cell_type": "code",
-   "execution_count": 9,
-   "metadata": {},
-   "outputs": [
->>>>>>> 98aa3219
     {
       "attachments": {},
       "cell_type": "markdown",
@@ -387,38 +69,35 @@
     },
     {
       "cell_type": "code",
+      "execution_count": 3,
+      "metadata": {},
+      "outputs": [],
+      "source": [
+        "from charmory.utils import adapt_jatic_image_classification_model_for_art\n",
+        "\n",
+        "adapt_jatic_image_classification_model_for_art(model)"
+      ]
+    },
+    {
+      "attachments": {},
+      "cell_type": "markdown",
+      "metadata": {},
+      "source": [
+        "We then wrap it in an ART classifier to make it compatible with Armory/ART.\n",
+        "Since we are instantiating a class, we use `track_init_params` to have the\n",
+        "object initialization arguments logged with MLFlow."
+      ]
+    },
+    {
+      "cell_type": "code",
       "execution_count": 4,
       "metadata": {},
       "outputs": [],
       "source": [
-        "from charmory.utils import adapt_jatic_image_classification_model_for_art\n",
-        "\n",
-        "adapt_jatic_image_classification_model_for_art(model)"
-      ]
-    },
-    {
-      "attachments": {},
-      "cell_type": "markdown",
-      "metadata": {},
-      "source": [
-        "We then move the model to the target runtime defice and wrap it in an ART\n",
-        "classifier to make it compatible with Armory/ART. Since we are instantiating a\n",
-        "class, we use `track_init_params` to have the object initialization arguments\n",
-        "logged with MLFlow."
-      ]
-    },
-    {
-<<<<<<< HEAD
-      "cell_type": "code",
-      "execution_count": 5,
-      "metadata": {},
-      "outputs": [],
-      "source": [
         "from art.estimators.classification import PyTorchClassifier\n",
+        "import torch\n",
         "\n",
         "from charmory.track import track_init_params\n",
-        "\n",
-        "model.to(DEVICE)\n",
         "\n",
         "classifier = track_init_params(PyTorchClassifier)(\n",
         "    model,\n",
@@ -430,14 +109,6 @@
         "    clip_values=(0.0, 1.0),\n",
         ")"
       ]
-=======
-     "name": "stdout",
-     "output_type": "stream",
-     "text": [
-      "2023-08-14 15:13:48 15m12s \u001b[34mMETRIC  \u001b[0m \u001b[36marmory.instrument.instrument\u001b[0m:\u001b[36m_write\u001b[0m:\u001b[36m742\u001b[0m benign_mean_categorical_accuracy on benign examples w.r.t. ground truth labels: 0.961\n",
-      "2023-08-14 15:13:48 15m12s \u001b[34mMETRIC  \u001b[0m \u001b[36marmory.instrument.instrument\u001b[0m:\u001b[36m_write\u001b[0m:\u001b[36m742\u001b[0m adversarial_mean_categorical_accuracy on adversarial examples w.r.t. ground truth labels: 0.486\n"
-     ]
->>>>>>> 98aa3219
     },
     {
       "attachments": {},
@@ -448,9 +119,8 @@
       ]
     },
     {
-<<<<<<< HEAD
-      "cell_type": "code",
-      "execution_count": 6,
+      "cell_type": "code",
+      "execution_count": 5,
       "metadata": {},
       "outputs": [
         {
@@ -481,7 +151,7 @@
     },
     {
       "cell_type": "code",
-      "execution_count": 7,
+      "execution_count": 6,
       "metadata": {},
       "outputs": [
         {
@@ -527,7 +197,7 @@
     },
     {
       "cell_type": "code",
-      "execution_count": 8,
+      "execution_count": 7,
       "metadata": {},
       "outputs": [],
       "source": [
@@ -547,14 +217,14 @@
     },
     {
       "cell_type": "code",
-      "execution_count": 9,
+      "execution_count": 8,
       "metadata": {},
       "outputs": [
         {
           "name": "stdout",
           "output_type": "stream",
           "text": [
-            "2023-08-01 10:51:47  0s \u001b[33m\u001b[1mWARNING \u001b[0m \u001b[36mlogging\u001b[0m:\u001b[36mcallHandlers\u001b[0m:\u001b[36m1706\u001b[0m `tfds.core.add_checksums_dir` is deprecated. Refactor dataset in self-contained folders (`my_dataset/` folder containing my_dataset.py, my_dataset_test.py, dummy_data/, checksums.tsv). The checksum file will be automatically detected. More info at: https://www.tensorflow.org/datasets/add_dataset\n"
+            "2023-08-17 08:52:23  3s \u001b[33m\u001b[1mWARNING \u001b[0m \u001b[36mlogging\u001b[0m:\u001b[36mcallHandlers\u001b[0m:\u001b[36m1706\u001b[0m `tfds.core.add_checksums_dir` is deprecated. Refactor dataset in self-contained folders (`my_dataset/` folder containing my_dataset.py, my_dataset_test.py, dummy_data/, checksums.tsv). The checksum file will be automatically detected. More info at: https://www.tensorflow.org/datasets/add_dataset\n"
           ]
         }
       ],
@@ -578,7 +248,7 @@
     },
     {
       "cell_type": "code",
-      "execution_count": 10,
+      "execution_count": 9,
       "metadata": {},
       "outputs": [],
       "source": [
@@ -662,29 +332,22 @@
     },
     {
       "cell_type": "code",
-      "execution_count": 11,
+      "execution_count": 10,
       "metadata": {},
       "outputs": [
         {
           "name": "stderr",
           "output_type": "stream",
           "text": [
-            "Evaluation:   0%|          | 0/18 [00:00<?, ?it/s]"
+            "Evaluation: 100%|██████████| 18/18 [14:57<00:00, 49.88s/it]"
           ]
         },
         {
-          "name": "stderr",
-          "output_type": "stream",
-          "text": [
-            "Evaluation: 100%|██████████| 18/18 [14:44<00:00, 49.12s/it]"
-          ]
-        },
-        {
           "name": "stdout",
           "output_type": "stream",
           "text": [
-            "2023-08-01 11:06:32 14m45s \u001b[34mMETRIC  \u001b[0m \u001b[36marmory.instrument.instrument\u001b[0m:\u001b[36m_write\u001b[0m:\u001b[36m743\u001b[0m benign_mean_categorical_accuracy on benign examples w.r.t. ground truth labels: 0.961\n",
-            "2023-08-01 11:06:32 14m45s \u001b[34mMETRIC  \u001b[0m \u001b[36marmory.instrument.instrument\u001b[0m:\u001b[36m_write\u001b[0m:\u001b[36m743\u001b[0m adversarial_mean_categorical_accuracy on adversarial examples w.r.t. ground truth labels: 0.489\n"
+            "2023-08-17 09:07:22 15m2s \u001b[34mMETRIC  \u001b[0m \u001b[36marmory.instrument.instrument\u001b[0m:\u001b[36m_write\u001b[0m:\u001b[36m742\u001b[0m benign_mean_categorical_accuracy on benign examples w.r.t. ground truth labels: 0.961\n",
+            "2023-08-17 09:07:22 15m2s \u001b[34mMETRIC  \u001b[0m \u001b[36marmory.instrument.instrument\u001b[0m:\u001b[36m_write\u001b[0m:\u001b[36m742\u001b[0m adversarial_mean_categorical_accuracy on adversarial examples w.r.t. ground truth labels: 0.489\n"
           ]
         },
         {
@@ -697,7 +360,7 @@
         {
           "data": {
             "text/plain": [
-              "{'armory_version': '23.7.2.post14+g99ea19cb.d20230801',\n",
+              "{'armory_version': '23.7.2.post81+g71db5d78.d20230815',\n",
               " 'evaluation': Evaluation(name='jatic-food-category-classification', description='Food category classification from HuggingFace via JATIC-toolbox', model=Model(name='food-category-classification', model=art.estimators.classification.pytorch.PyTorchClassifier(model=ModelWrapper(\n",
               "   (_model): HuggingFaceImageClassifier(\n",
               "     (model): SwinForImageClassification(\n",
@@ -859,16 +522,16 @@
               "     lr: 0.003\n",
               "     maximize: False\n",
               "     weight_decay: 0\n",
-              " ), input_shape=(224, 224, 3), nb_classes=12, channels_first=False, clip_values=array([0., 1.], dtype=float32), preprocessing_defences=None, postprocessing_defences=None, preprocessing=StandardisationMeanStdPyTorch(mean=0.0, std=1.0, apply_fit=True, apply_predict=True, device=cuda:0)), predict_kwargs={}), scenario=Scenario(function=<class 'charmory.scenarios.image_classification.ImageClassificationTask'>, kwargs={}, export_batches=False), dataset=Dataset(name='food-category-classification', test_dataset=<charmory.data.JaticVisionDatasetGenerator object at 0x7f6873dc4710>, train_dataset=None), author='Kaludi', attack=Attack(function=<class 'art.attacks.evasion.projected_gradient_descent.projected_gradient_descent.ProjectedGradientDescent'>, kwargs={'batch_size': 1, 'eps': 0.031, 'eps_step': 0.007, 'max_iter': 20, 'num_random_init': 1, 'random_eps': False, 'targeted': False, 'verbose': False}, knowledge='white', use_label=True, type=None, generate_kwargs={}, sweep_params={}, targeted=False, targeted_labels={}), defense=None, metric=Metric(profiler_type='basic', supported_metrics=['accuracy'], perturbation=['linf'], task=['categorical_accuracy'], means=True, record_metric_per_sample=False), sysconfig=SysConfig(gpus=['all'], use_gpu=True)),\n",
+              " ), input_shape=(224, 224, 3), nb_classes=12, channels_first=False, clip_values=array([0., 1.], dtype=float32), preprocessing_defences=None, postprocessing_defences=None, preprocessing=StandardisationMeanStdPyTorch(mean=0.0, std=1.0, apply_fit=True, apply_predict=True, device=cuda:0)), predict_kwargs={}), scenario=Scenario(function=<class 'charmory.scenarios.image_classification.ImageClassificationTask'>, kwargs={}, export_batches=False), dataset=Dataset(name='food-category-classification', test_dataset=<charmory.data.JaticVisionDatasetGenerator object at 0x7f84d01ea4d0>, train_dataset=None), author='Kaludi', attack=Attack(name='PGD', attack=<art.attacks.evasion.projected_gradient_descent.projected_gradient_descent.ProjectedGradientDescent object at 0x7f84c87e6750>, generate_kwargs={}, use_label_for_untargeted=True, label_targeter=None), metric=Metric(profiler_type='basic', supported_metrics=['accuracy'], perturbation=['linf'], task=['categorical_accuracy'], means=True, record_metric_per_sample=False), sysconfig=SysConfig(gpus=['all'], use_gpu=True, paths={'armory_home': PosixPath('/home/kyle-treubig/.armory'), 'dataset_dir': PosixPath('/home/kyle-treubig/.armory/datasets'), 'saved_model_dir': PosixPath('/home/kyle-treubig/.armory/saved_models'), 'output_dir': PosixPath('/home/kyle-treubig/.armory/outputs'), 'external_repo_dir': PosixPath('/home/kyle-treubig/.armory/tmp/external')}, armory_home=PosixPath('/home/kyle-treubig/.armory'))),\n",
               " 'results': {'metrics': {'benign_mean_categorical_accuracy': [0.9607142857142857],\n",
               "   'adversarial_mean_categorical_accuracy': [0.48928571428571427],\n",
               "   'perturbation_mean_linf': [0.03100001811981201]},\n",
-              "  'compute': {'Avg. CPU time (s) for 18 executions of Inference': 0.7747319326666305,\n",
-              "   'Avg. CPU time (s) for 18 executions of Attack': 46.8565399793887}},\n",
-              " 'timestamp': 1690901507}"
+              "  'compute': {'Avg. CPU time (s) for 18 executions of Inference': 0.8863636714443904,\n",
+              "   'Avg. CPU time (s) for 18 executions of Attack': 47.35515354383332}},\n",
+              " 'timestamp': 1692276744}"
             ]
           },
-          "execution_count": 11,
+          "execution_count": 10,
           "metadata": {},
           "output_type": "execute_result"
         }
@@ -897,7 +560,7 @@
     },
     {
       "cell_type": "code",
-      "execution_count": 12,
+      "execution_count": 11,
       "metadata": {},
       "outputs": [],
       "source": [
@@ -912,184 +575,6 @@
       "metadata": {},
       "outputs": [],
       "source": []
-=======
-     "data": {
-      "text/plain": [
-       "{'armory_version': '23.7.2.post94+g3472a3a6.d20230810',\n",
-       " 'evaluation': Evaluation(name='food-category-classification', description='Food category classification from HuggingFace', model=Model(name='food-category-classification', model=art.estimators.classification.pytorch.PyTorchClassifier(model=ModelWrapper(\n",
-       "   (_model): HuggingFaceImageClassifier(\n",
-       "     (model): SwinForImageClassification(\n",
-       "       (swin): SwinModel(\n",
-       "         (embeddings): SwinEmbeddings(\n",
-       "           (patch_embeddings): SwinPatchEmbeddings(\n",
-       "             (projection): Conv2d(3, 128, kernel_size=(4, 4), stride=(4, 4))\n",
-       "           )\n",
-       "           (norm): LayerNorm((128,), eps=1e-05, elementwise_affine=True)\n",
-       "           (dropout): Dropout(p=0.0, inplace=False)\n",
-       "         )\n",
-       "         (encoder): SwinEncoder(\n",
-       "           (layers): ModuleList(\n",
-       "             (0): SwinStage(\n",
-       "               (blocks): ModuleList(\n",
-       "                 (0-1): 2 x SwinLayer(\n",
-       "                   (layernorm_before): LayerNorm((128,), eps=1e-05, elementwise_affine=True)\n",
-       "                   (attention): SwinAttention(\n",
-       "                     (self): SwinSelfAttention(\n",
-       "                       (query): Linear(in_features=128, out_features=128, bias=True)\n",
-       "                       (key): Linear(in_features=128, out_features=128, bias=True)\n",
-       "                       (value): Linear(in_features=128, out_features=128, bias=True)\n",
-       "                       (dropout): Dropout(p=0.0, inplace=False)\n",
-       "                     )\n",
-       "                     (output): SwinSelfOutput(\n",
-       "                       (dense): Linear(in_features=128, out_features=128, bias=True)\n",
-       "                       (dropout): Dropout(p=0.0, inplace=False)\n",
-       "                     )\n",
-       "                   )\n",
-       "                   (drop_path): SwinDropPath(p=0.1)\n",
-       "                   (layernorm_after): LayerNorm((128,), eps=1e-05, elementwise_affine=True)\n",
-       "                   (intermediate): SwinIntermediate(\n",
-       "                     (dense): Linear(in_features=128, out_features=512, bias=True)\n",
-       "                     (intermediate_act_fn): GELUActivation()\n",
-       "                   )\n",
-       "                   (output): SwinOutput(\n",
-       "                     (dense): Linear(in_features=512, out_features=128, bias=True)\n",
-       "                     (dropout): Dropout(p=0.0, inplace=False)\n",
-       "                   )\n",
-       "                 )\n",
-       "               )\n",
-       "               (downsample): SwinPatchMerging(\n",
-       "                 (reduction): Linear(in_features=512, out_features=256, bias=False)\n",
-       "                 (norm): LayerNorm((512,), eps=1e-05, elementwise_affine=True)\n",
-       "               )\n",
-       "             )\n",
-       "             (1): SwinStage(\n",
-       "               (blocks): ModuleList(\n",
-       "                 (0-1): 2 x SwinLayer(\n",
-       "                   (layernorm_before): LayerNorm((256,), eps=1e-05, elementwise_affine=True)\n",
-       "                   (attention): SwinAttention(\n",
-       "                     (self): SwinSelfAttention(\n",
-       "                       (query): Linear(in_features=256, out_features=256, bias=True)\n",
-       "                       (key): Linear(in_features=256, out_features=256, bias=True)\n",
-       "                       (value): Linear(in_features=256, out_features=256, bias=True)\n",
-       "                       (dropout): Dropout(p=0.0, inplace=False)\n",
-       "                     )\n",
-       "                     (output): SwinSelfOutput(\n",
-       "                       (dense): Linear(in_features=256, out_features=256, bias=True)\n",
-       "                       (dropout): Dropout(p=0.0, inplace=False)\n",
-       "                     )\n",
-       "                   )\n",
-       "                   (drop_path): SwinDropPath(p=0.1)\n",
-       "                   (layernorm_after): LayerNorm((256,), eps=1e-05, elementwise_affine=True)\n",
-       "                   (intermediate): SwinIntermediate(\n",
-       "                     (dense): Linear(in_features=256, out_features=1024, bias=True)\n",
-       "                     (intermediate_act_fn): GELUActivation()\n",
-       "                   )\n",
-       "                   (output): SwinOutput(\n",
-       "                     (dense): Linear(in_features=1024, out_features=256, bias=True)\n",
-       "                     (dropout): Dropout(p=0.0, inplace=False)\n",
-       "                   )\n",
-       "                 )\n",
-       "               )\n",
-       "               (downsample): SwinPatchMerging(\n",
-       "                 (reduction): Linear(in_features=1024, out_features=512, bias=False)\n",
-       "                 (norm): LayerNorm((1024,), eps=1e-05, elementwise_affine=True)\n",
-       "               )\n",
-       "             )\n",
-       "             (2): SwinStage(\n",
-       "               (blocks): ModuleList(\n",
-       "                 (0-17): 18 x SwinLayer(\n",
-       "                   (layernorm_before): LayerNorm((512,), eps=1e-05, elementwise_affine=True)\n",
-       "                   (attention): SwinAttention(\n",
-       "                     (self): SwinSelfAttention(\n",
-       "                       (query): Linear(in_features=512, out_features=512, bias=True)\n",
-       "                       (key): Linear(in_features=512, out_features=512, bias=True)\n",
-       "                       (value): Linear(in_features=512, out_features=512, bias=True)\n",
-       "                       (dropout): Dropout(p=0.0, inplace=False)\n",
-       "                     )\n",
-       "                     (output): SwinSelfOutput(\n",
-       "                       (dense): Linear(in_features=512, out_features=512, bias=True)\n",
-       "                       (dropout): Dropout(p=0.0, inplace=False)\n",
-       "                     )\n",
-       "                   )\n",
-       "                   (drop_path): SwinDropPath(p=0.1)\n",
-       "                   (layernorm_after): LayerNorm((512,), eps=1e-05, elementwise_affine=True)\n",
-       "                   (intermediate): SwinIntermediate(\n",
-       "                     (dense): Linear(in_features=512, out_features=2048, bias=True)\n",
-       "                     (intermediate_act_fn): GELUActivation()\n",
-       "                   )\n",
-       "                   (output): SwinOutput(\n",
-       "                     (dense): Linear(in_features=2048, out_features=512, bias=True)\n",
-       "                     (dropout): Dropout(p=0.0, inplace=False)\n",
-       "                   )\n",
-       "                 )\n",
-       "               )\n",
-       "               (downsample): SwinPatchMerging(\n",
-       "                 (reduction): Linear(in_features=2048, out_features=1024, bias=False)\n",
-       "                 (norm): LayerNorm((2048,), eps=1e-05, elementwise_affine=True)\n",
-       "               )\n",
-       "             )\n",
-       "             (3): SwinStage(\n",
-       "               (blocks): ModuleList(\n",
-       "                 (0-1): 2 x SwinLayer(\n",
-       "                   (layernorm_before): LayerNorm((1024,), eps=1e-05, elementwise_affine=True)\n",
-       "                   (attention): SwinAttention(\n",
-       "                     (self): SwinSelfAttention(\n",
-       "                       (query): Linear(in_features=1024, out_features=1024, bias=True)\n",
-       "                       (key): Linear(in_features=1024, out_features=1024, bias=True)\n",
-       "                       (value): Linear(in_features=1024, out_features=1024, bias=True)\n",
-       "                       (dropout): Dropout(p=0.0, inplace=False)\n",
-       "                     )\n",
-       "                     (output): SwinSelfOutput(\n",
-       "                       (dense): Linear(in_features=1024, out_features=1024, bias=True)\n",
-       "                       (dropout): Dropout(p=0.0, inplace=False)\n",
-       "                     )\n",
-       "                   )\n",
-       "                   (drop_path): SwinDropPath(p=0.1)\n",
-       "                   (layernorm_after): LayerNorm((1024,), eps=1e-05, elementwise_affine=True)\n",
-       "                   (intermediate): SwinIntermediate(\n",
-       "                     (dense): Linear(in_features=1024, out_features=4096, bias=True)\n",
-       "                     (intermediate_act_fn): GELUActivation()\n",
-       "                   )\n",
-       "                   (output): SwinOutput(\n",
-       "                     (dense): Linear(in_features=4096, out_features=1024, bias=True)\n",
-       "                     (dropout): Dropout(p=0.0, inplace=False)\n",
-       "                   )\n",
-       "                 )\n",
-       "               )\n",
-       "             )\n",
-       "           )\n",
-       "         )\n",
-       "         (layernorm): LayerNorm((1024,), eps=1e-05, elementwise_affine=True)\n",
-       "         (pooler): AdaptiveAvgPool1d(output_size=1)\n",
-       "       )\n",
-       "       (classifier): Linear(in_features=1024, out_features=12, bias=True)\n",
-       "     )\n",
-       "   )\n",
-       " ), loss=CrossEntropyLoss(), optimizer=Adam (\n",
-       " Parameter Group 0\n",
-       "     amsgrad: False\n",
-       "     betas: (0.9, 0.999)\n",
-       "     capturable: False\n",
-       "     differentiable: False\n",
-       "     eps: 1e-08\n",
-       "     foreach: None\n",
-       "     fused: None\n",
-       "     lr: 0.003\n",
-       "     maximize: False\n",
-       "     weight_decay: 0\n",
-       " ), input_shape=(224, 224, 3), nb_classes=12, channels_first=False, clip_values=array([0., 1.], dtype=float32), preprocessing_defences=None, postprocessing_defences=None, preprocessing=StandardisationMeanStdPyTorch(mean=0.0, std=1.0, apply_fit=True, apply_predict=True, device=cuda:0)), predict_kwargs={}), scenario=Scenario(function=<class 'charmory.scenarios.image_classification.ImageClassificationTask'>, kwargs={}, export_batches=False), dataset=Dataset(name='food-category-classification', test_dataset=<charmory.data.JaticVisionDatasetGenerator object at 0x7fa10c9a4250>, train_dataset=None), author='Kaludi', attack=Attack(name='PGD', attack=<art.attacks.evasion.projected_gradient_descent.projected_gradient_descent.ProjectedGradientDescent object at 0x7fa10c876f50>, generate_kwargs={}, use_label_for_untargeted=True, label_targeter=None), metric=Metric(profiler_type='basic', supported_metrics=['accuracy'], perturbation=['linf'], task=['categorical_accuracy'], means=True, record_metric_per_sample=False), sysconfig=SysConfig(gpus=['all'], use_gpu=True, paths={'armory_home': PosixPath('/home/kyle-treubig/.armory'), 'dataset_dir': PosixPath('/home/kyle-treubig/.armory/datasets'), 'saved_model_dir': PosixPath('/home/kyle-treubig/.armory/saved_models'), 'output_dir': PosixPath('/home/kyle-treubig/.armory/outputs'), 'external_repo_dir': PosixPath('/home/kyle-treubig/.armory/tmp/external')}, armory_home=PosixPath('/home/kyle-treubig/.armory'))),\n",
-       " 'results': {'benign_mean_categorical_accuracy': [0.9607142857142857],\n",
-       "  'adversarial_mean_categorical_accuracy': [0.4857142857142857],\n",
-       "  'perturbation_mean_linf': [0.03100001811981201],\n",
-       "  'compute': {'Avg. CPU time (s) for 18 executions of Inference': 0.7977981479996541,\n",
-       "   'Avg. CPU time (s) for 18 executions of Attack': 48.26859488200029}},\n",
-       " 'timestamp': 1692039516}"
-      ]
-     },
-     "execution_count": 9,
-     "metadata": {},
-     "output_type": "execute_result"
->>>>>>> 98aa3219
     }
   ],
   "metadata": {
