--- conflicted
+++ resolved
@@ -201,16 +201,6 @@
     if seed is not None:
         torch.manual_seed(seed)
 
-<<<<<<< HEAD
-=======
-    model, art_detector = load_model()
-
-    dataset = load_dataset(batch_size, shuffle)
-    attack = create_attack(art_detector, batch_size)
-    metrics = create_metrics()
-    exporters = create_exporters(model, export_every_n_batches)
-
->>>>>>> e6d71d20
     evaluation = armory.evaluation.Evaluation(
         name="coco-detection-fasterrcnn-resnet50",
         description="COCO object detection using Faster R-CNN with ResNet-50",
@@ -229,7 +219,7 @@
 
     # Metrics/Exporters
     evaluation.use_metrics(create_metrics())
-    evaluation.use_exporters(create_exporters(export_every_n_batches))
+    evaluation.use_exporters(create_exporters(model, export_every_n_batches))
 
     # Chains
     with evaluation.add_chain("benign"):
