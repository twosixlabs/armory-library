--- conflicted
+++ resolved
@@ -98,25 +98,16 @@
             export_batches=True,
         )
 
-<<<<<<< HEAD
-    metric = Metric(
-        profiler=BasicProfiler(),
-        logger=MetricsLogger(
-=======
         metric = Metric(
-            profiler_type="basic",
->>>>>>> d15259da
-            supported_metrics=["accuracy"],
-            perturbation=["linf"],
-            task=["categorical_accuracy"],
-            means=True,
-            record_metric_per_sample=False,
-<<<<<<< HEAD
-        ),
-    )
-=======
+            profiler=BasicProfiler(),
+            logger=MetricsLogger(
+                supported_metrics=["accuracy"],
+                perturbation=["linf"],
+                task=["categorical_accuracy"],
+                means=True,
+                record_metric_per_sample=False,
+            ),
         )
->>>>>>> d15259da
 
         sysconfig = SysConfig(gpus=["all"], use_gpu=True)
 
