--- conflicted
+++ resolved
@@ -1,9 +1,5 @@
-<<<<<<< HEAD
 import argparse
-from pprint import pprint
 
-=======
->>>>>>> a25d5ce5
 from PIL import Image
 import albumentations as A
 import art.attacks.evasion
@@ -187,12 +183,7 @@
         export_every_n_batches=args.export_every_n_batches,
         class_metrics=False,
     )
-<<<<<<< HEAD
     engine = LightningEngine(task, limit_test_batches=args.num_batches)
-=======
-
-    engine = LightningEngine(task, limit_test_batches=10)
->>>>>>> a25d5ce5
     results = engine.run()
     print_outputs(dataset, model, results)
 
