--- conflicted
+++ resolved
@@ -21,106 +21,6 @@
 
 
 def main():
-<<<<<<< HEAD
-    with track_evaluation(NAME, description=DESCRIPTION):
-        ###
-        # Model
-        ###
-        model = track_params(jatic_toolbox.load_model)(
-            provider="torchvision",
-            model_name="fasterrcnn_resnet50_fpn",
-            task="object-detection",
-        )
-        adapt_jatic_object_detection_model_for_art(model)
-
-        detector = track_init_params(PyTorchFasterRCNN)(
-            model,
-            channels_first=True,
-            clip_values=(0.0, 1.0),
-        )
-
-        ###
-        # Dataset
-        ###
-        dataset = track_params(jatic_toolbox.load_dataset)(
-            provider="huggingface",
-            dataset_name="detection-datasets/coco",
-            task="object-detection",
-            split="val",
-        )
-
-        # Have to filter out non-RGB images
-        def filter(sample):
-            shape = np.asarray(sample["image"]).shape
-            return len(shape) == 3 and shape[2] == 3
-
-        print(f"Dataset length prior to filtering: {len(dataset)}")
-        dataset._dataset = dataset._dataset.filter(filter)
-        print(f"Dataset length after filtering: {len(dataset)}")
-
-        model_transform = create_jatic_image_classification_dataset_transform(
-            model.preprocessor
-        )
-
-        img_transforms = A.Compose(
-            [
-                A.LongestMaxSize(max_size=400),
-                A.PadIfNeeded(
-                    min_height=400,
-                    min_width=400,
-                    border_mode=0,
-                    value=(0, 0, 0),
-                ),
-            ],
-            bbox_params=A.BboxParams(
-                format="pascal_voc",
-                label_fields=["labels"],
-            ),
-        )
-
-        def transform(sample):
-            transformed = dict(image=[], objects=[])
-            for i in range(len(sample["image"])):
-                transformed_img = img_transforms(
-                    image=np.asarray(sample["image"][i]),
-                    bboxes=sample["objects"][i]["bbox"],
-                    labels=sample["objects"][i]["category"],
-                )
-                transformed["image"].append(Image.fromarray(transformed_img["image"]))
-                transformed["objects"].append(
-                    dict(
-                        bbox=transformed_img["bboxes"],
-                        category=transformed_img["labels"],
-                    )
-                )
-            transformed = model_transform(transformed)
-            return transformed
-
-        dataset.set_transform(transform)
-
-        generator = JaticObjectDetectionDatasetGenerator(
-            dataset=dataset,
-            batch_size=4,
-            epochs=1,
-        )
-
-        ###
-        # Evaluation
-        ###
-        eval_dataset = Dataset(
-            name="coco",
-            test_dataset=generator,
-        )
-
-        eval_model = Model(
-            name="faster-rcnn-resnet50",
-            model=detector,
-        )
-
-        patch = track_init_params(art.attacks.evasion.RobustDPatch)(
-            detector,
-            patch_shape=(3, 32, 32),
-=======
     ###
     # Model
     ###
@@ -144,15 +44,61 @@
         provider="huggingface",
         dataset_name="detection-datasets/coco",
         task="object-detection",
-        split="train",
+        split="val",
     )
 
-    transform = create_jatic_image_classification_dataset_transform(model.preprocessor)
+    # Have to filter out non-RGB images
+    def filter(sample):
+        shape = np.asarray(sample["image"]).shape
+        return len(shape) == 3 and shape[2] == 3
+
+    print(f"Dataset length prior to filtering: {len(dataset)}")
+    dataset._dataset = dataset._dataset.filter(filter)
+    print(f"Dataset length after filtering: {len(dataset)}")
+
+    model_transform = create_jatic_image_classification_dataset_transform(
+        model.preprocessor
+    )
+
+    img_transforms = A.Compose(
+        [
+            A.LongestMaxSize(max_size=400),
+            A.PadIfNeeded(
+                min_height=400,
+                min_width=400,
+                border_mode=0,
+                value=(0, 0, 0),
+            ),
+        ],
+        bbox_params=A.BboxParams(
+            format="pascal_voc",
+            label_fields=["labels"],
+        ),
+    )
+
+    def transform(sample):
+        transformed = dict(image=[], objects=[])
+        for i in range(len(sample["image"])):
+            transformed_img = img_transforms(
+                image=np.asarray(sample["image"][i]),
+                bboxes=sample["objects"][i]["bbox"],
+                labels=sample["objects"][i]["category"],
+            )
+            transformed["image"].append(Image.fromarray(transformed_img["image"]))
+            transformed["objects"].append(
+                dict(
+                    bbox=transformed_img["bboxes"],
+                    category=transformed_img["labels"],
+                )
+            )
+        transformed = model_transform(transformed)
+        return transformed
+
     dataset.set_transform(transform)
 
     generator = JaticObjectDetectionDatasetGenerator(
         dataset=dataset,
-        batch_size=1,  # have to use a batch size of 1 because of inhomogenous image sizes
+        batch_size=4,
         epochs=1,
     )
 
@@ -169,59 +115,18 @@
         model=detector,
     )
 
+    patch = track_init_params(art.attacks.evasion.RobustDPatch)(
+        detector,
+        patch_shape=(3, 32, 32),
+        batch_size=1,
+        max_iter=20,
+        targeted=False,
+        verbose=False,
+    )
+
     eval_attack = Attack(
-        name="PGD",
-        attack=track_init_params(art.attacks.evasion.RobustDPatch)(
-            detector,
-            patch_shape=(3, 40, 40),
->>>>>>> 2c562041
-            batch_size=1,
-            max_iter=20,
-            targeted=False,
-            verbose=False,
-<<<<<<< HEAD
-        )
-
-        eval_attack = Attack(
-            name="RobustDPatch",
-            attack=AttackWrapper(patch),
-            use_label_for_untargeted=False,
-        )
-
-        eval_metric = Metric(
-            profiler=BasicProfiler(),
-        )
-
-        eval_sysconfig = SysConfig(
-            gpus=["all"],
-            use_gpu=True,
-        )
-
-        evaluation = Evaluation(
-            name=NAME,
-            description=DESCRIPTION,
-            author="",
-            dataset=eval_dataset,
-            model=eval_model,
-            attack=eval_attack,
-            scenario=None,
-            metric=eval_metric,
-            sysconfig=eval_sysconfig,
-        )
-
-        ###
-        # Engine
-        ###
-
-        task = ObjectDetectionTask(
-            evaluation,
-            export_every_n_batches=5,
-            class_metrics=False,
-        )
-        engine = LightningEngine(task, limit_test_batches=10)
-        results = engine.run()
-=======
-        ),
+        name="RobustDPatch",
+        attack=AttackWrapper(patch),
         use_label_for_untargeted=False,
     )
 
@@ -252,13 +157,11 @@
 
     task = ObjectDetectionTask(
         evaluation,
-        skip_attack=True,
         export_every_n_batches=5,
         class_metrics=False,
     )
-    engine = LightningEngine(task, limit_test_batches=80)
+    engine = LightningEngine(task, limit_test_batches=10)
     results = engine.run()
->>>>>>> 2c562041
 
     pprint(results)
 
