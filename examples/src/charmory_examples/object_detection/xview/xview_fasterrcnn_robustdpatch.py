--- conflicted
+++ resolved
@@ -95,40 +95,17 @@
 
     train_dataset, test_dataset = load_huggingface_dataset()
 
-    test_dataset.set_transform(
-        create_object_detection_transform(
-            max_size=500,
-            format=BboxFormat.XYXY,
-            label_fields=["category"],
-            image_from_np=Image.fromarray,
-            postprocessor=model_transform,
-        )
+    transform = create_object_detection_transform(
+        max_size=500,
+        format=BboxFormat.XYXY,
+        label_fields=["category"],
+        image_from_np=Image.fromarray,
+        postprocessor=model_transform,
     )
-
-<<<<<<< HEAD
-=======
-    def transform(sample):
-        transformed = dict(image=[], objects=[])
-        for i in range(len(sample["image"])):
-            transformed_img = img_transforms(
-                image=np.asarray(sample["image"][i]),
-                bboxes=sample["objects"][i]["bbox"],
-                labels=sample["objects"][i]["category"],
-            )
-            transformed["image"].append(Image.fromarray(transformed_img["image"]))
-            transformed["objects"].append(
-                dict(
-                    bbox=transformed_img["bboxes"],
-                    category=transformed_img["labels"],
-                )
-            )
-        transformed = model_transform(transformed)
-        return transformed
 
     train_dataset.set_transform(transform)
     test_dataset.set_transform(transform)
 
->>>>>>> 26dcbaf9
     train_dataloader = ArmoryDataLoader(
         train_dataset,
         batch_size=BATCH_SIZE,
