"""
Example programmatic entrypoint for scenario execution

This file is unnecessarily complicated for the sake of demonstrating
interoperability between dataset and model providers. This file is NOT
a good example of using the JATIC toolbox or Armory.
"""
import argparse
import json
from pprint import pprint
import sys

import art.attacks.evasion
from art.estimators.classification import PyTorchClassifier
from jatic_toolbox import __version__ as jatic_version
from jatic_toolbox import load_dataset as load_jatic_dataset
from jatic_toolbox import load_model as load_jatic_model
import torch
import torch.nn as nn

import armory.baseline_models.pytorch.resnet18
import armory.data.datasets
import armory.version
from charmory.data import JaticVisionDatasetGenerator
from charmory.engine import Engine
from charmory.evaluation import (
    Attack,
    Dataset,
    Evaluation,
    Metric,
    Model,
    Scenario,
    SysConfig,
)
import charmory.scenarios.image_classification
from charmory.track import track_evaluation, track_init_params, track_params
from charmory.utils import (
    adapt_jatic_image_classification_model_for_art,
    create_jatic_image_classification_dataset_transform,
)

<<<<<<< HEAD
DEVICE = torch.device("cuda" if torch.cuda.is_available() else "cpu")
NAME = "jatic_image_classification"
DESCRIPTION = "ResNet-18 image classification on the CIFAR10 dataset"
=======
>>>>>>> 5f24005e
BATCH_SIZE = 16
TRAINING_EPOCHS = 20


def load_huggingface_dataset(transform):
    print("Loading HuggingFace dataset from jatic_toolbox")

    train_dataset = track_params(load_jatic_dataset)(
        provider="huggingface",
        dataset_name="cifar10",
        task="image-classification",
        split="train",
    )
    train_dataset.set_transform(transform)
    train_dataset_generator = JaticVisionDatasetGenerator(
        dataset=train_dataset,
        batch_size=BATCH_SIZE,
        epochs=TRAINING_EPOCHS,
        shuffle=True,
        size=512,  # Use a subset just for demo purposes
    )

    test_dataset = track_params(load_jatic_dataset)(
        provider="huggingface",
        dataset_name="cifar10",
        task="image-classification",
        split="test",
    )
    test_dataset.set_transform(transform)
    test_dataset_generator = JaticVisionDatasetGenerator(
        dataset=test_dataset,
        batch_size=BATCH_SIZE,
        epochs=1,
        shuffle=False,
        size=512,  # Use a subset just for demo purposes
    )

    return train_dataset_generator, test_dataset_generator


def load_torchvision_dataset(transform):
    print("Loading torchvision dataset from jatic_toolbox")
    train_dataset = track_params(load_jatic_dataset)(
        provider="torchvision",
        dataset_name="CIFAR10",
        task="image-classification",
        split="train",
        root="/tmp/torchvision_datasets",
        download=True,
    )
    train_dataset.set_transform(transform)
    train_dataset_generator = JaticVisionDatasetGenerator(
        dataset=train_dataset,
        batch_size=BATCH_SIZE,
        epochs=TRAINING_EPOCHS,
        shuffle=True,
        size=512,  # Use a subset just for demo purposes
    )

    test_dataset = track_params(load_jatic_dataset)(
        provider="torchvision",
        dataset_name="CIFAR10",
        task="image-classification",
        split="test",
        root="/tmp/torchvision_datasets",
        download=True,
    )
    test_dataset.set_transform(transform)
    test_dataset_generator = JaticVisionDatasetGenerator(
        dataset=test_dataset,
        batch_size=BATCH_SIZE,
        epochs=1,
        shuffle=False,
        size=512,  # Use a subset just for demo purposes
    )

    return train_dataset_generator, test_dataset_generator


def load_huggingface_model():
    print("Loading HuggingFace model from jatic_toolbox")
    model = track_params(load_jatic_model)(
        provider="huggingface",
        model_name="microsoft/resnet-18",
        task="image-classification",
    )
    adapt_jatic_image_classification_model_for_art(model)

    classifier = track_init_params(PyTorchClassifier)(
        model,
        loss=nn.CrossEntropyLoss(),
        optimizer=torch.optim.Adam(model.parameters(), lr=0.003),
        input_shape=(224, 224, 3),
        channels_first=False,
        nb_classes=10,
        clip_values=(0.0, 1.0),
    )

    transform = create_jatic_image_classification_dataset_transform(model.preprocessor)

    return classifier, transform


def load_torchvision_model():
    print("Loading torchvision model from jatic_toolbox")
    model = track_params(load_jatic_model)(
        provider="torchvision",
        model_name="resnet18",
        task="image-classification",
    )
    adapt_jatic_image_classification_model_for_art(model)

    classifier = track_init_params(PyTorchClassifier)(
        model,
        loss=nn.CrossEntropyLoss(),
        optimizer=torch.optim.Adam(model.parameters(), lr=0.003),
        input_shape=(224, 224, 3),
        channels_first=False,
        nb_classes=10,
        clip_values=(0.0, 1.0),
    )

    transform = create_jatic_image_classification_dataset_transform(model.preprocessor)

    return classifier, transform


def main():
    parser = argparse.ArgumentParser(
        description="Run example using models and datasets from the JATIC toolbox",
        formatter_class=argparse.RawTextHelpFormatter,
    )
    parser.add_argument(
        "--dataset",
        choices=["huggingface", "torchvision"],
        default="huggingface",
        help="Source of CIFAR10 dataset",
    )
    parser.add_argument(
        "--model",
        choices=["huggingface", "torchvision"],
        default="huggingface",
        help="Source of ResNet-50 model",
    )
    parser.add_argument(
        "--version",
        action="version",
        version=f"armory: {armory.version.__version__}\nJATIC-toolbox: {jatic_version}",
    )
    args = parser.parse_args()

    print("Armory: Example Programmatic Entrypoint for Scenario Execution")

    with track_evaluation(name=NAME, description=DESCRIPTION):
        if args.model == "torchvision":
            loaded_model, transform = load_torchvision_model()
        else:
            loaded_model, transform = load_huggingface_model()

        if args.dataset == "torchvision":
            train_dataset, test_dataset = load_torchvision_dataset(transform)
        else:
            train_dataset, test_dataset = load_huggingface_dataset(transform)

        dataset = Dataset(
            name="CIFAR10",
            train_dataset=train_dataset,
            test_dataset=test_dataset,
        )

        model = Model(
            name="ResNet-18",
            model=loaded_model,
        )

        ###
        # The rest of this file was directly copied from the existing cifar example
        ###

        attack = Attack(
            name="PGD",
            attack=track_init_params(art.attacks.evasion.ProjectedGradientDescent)(
                loaded_model,
                batch_size=1,
                eps=0.031,
                eps_step=0.007,
                max_iter=20,
                num_random_init=1,
                random_eps=False,
                targeted=False,
                verbose=False,
            ),
            use_label_for_untargeted=True,
        )

        scenario = Scenario(
            function=charmory.scenarios.image_classification.ImageClassificationTask,
            kwargs={},
        )

        metric = Metric(
            profiler_type="basic",
            supported_metrics=["accuracy"],
            perturbation=["linf"],
            task=["categorical_accuracy"],
            means=True,
            record_metric_per_sample=False,
        )

        sysconfig = SysConfig(gpus=["all"], use_gpu=True)

        baseline = Evaluation(
            name=NAME,
            description=DESCRIPTION,
            author="msw@example.com",
            dataset=dataset,
            model=model,
            attack=attack,
            scenario=scenario,
            metric=metric,
            sysconfig=sysconfig,
        )

        print(f"Starting Demo for {baseline.name}")

        cifar_engine = Engine(baseline)
        cifar_engine.train(nb_epochs=TRAINING_EPOCHS)
        results = cifar_engine.run()

    print("=" * 64)
    pprint(baseline)
    print("-" * 64)
    print(
        json.dumps(
            results, default=lambda o: "<not serializable>", indent=4, sort_keys=True
        )
    )

    print("=" * 64)
    print("JATIC Experiment Complete!")
    return 0


if __name__ == "__main__":
    sys.exit(main())<|MERGE_RESOLUTION|>--- conflicted
+++ resolved
@@ -39,12 +39,8 @@
     create_jatic_image_classification_dataset_transform,
 )
 
-<<<<<<< HEAD
-DEVICE = torch.device("cuda" if torch.cuda.is_available() else "cpu")
 NAME = "jatic_image_classification"
 DESCRIPTION = "ResNet-18 image classification on the CIFAR10 dataset"
-=======
->>>>>>> 5f24005e
 BATCH_SIZE = 16
 TRAINING_EPOCHS = 20
 
