--- conflicted
+++ resolved
@@ -215,7 +215,6 @@
         model=loaded_model,
     )
 
-<<<<<<< HEAD
     ###
     # The rest of this file was directly copied from the existing cifar example
     ###
@@ -235,18 +234,6 @@
         ),
         use_label_for_untargeted=True,
     )
-=======
-        metric = Metric(
-            profiler=BasicProfiler(),
-            logger=MetricsLogger(
-                supported_metrics=["accuracy"],
-                perturbation=["linf"],
-                task=["categorical_accuracy"],
-                means=True,
-                record_metric_per_sample=False,
-            ),
-        )
->>>>>>> 403058f6
 
     scenario = Scenario(
         function=charmory.scenarios.image_classification.ImageClassificationTask,
@@ -254,12 +241,14 @@
     )
 
     metric = Metric(
-        profiler_type="basic",
-        supported_metrics=["accuracy"],
-        perturbation=["linf"],
-        task=["categorical_accuracy"],
-        means=True,
-        record_metric_per_sample=False,
+        profiler=BasicProfiler(),
+        logger=MetricsLogger(
+            supported_metrics=["accuracy"],
+            perturbation=["linf"],
+            task=["categorical_accuracy"],
+            means=True,
+            record_metric_per_sample=False,
+        ),
     )
 
     sysconfig = SysConfig(gpus=["all"], use_gpu=True)
