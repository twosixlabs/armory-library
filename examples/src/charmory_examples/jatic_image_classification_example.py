--- conflicted
+++ resolved
@@ -35,12 +35,7 @@
     SysConfig,
 )
 import charmory.scenarios.image_classification
-<<<<<<< HEAD
-from charmory.experimental.scenario_execution import execute_scenario
-from charmory.track import track_evaluation, track_init_params, track_params
-=======
 from charmory.track import track_init_params, track_params
->>>>>>> e85b70a0
 from charmory.utils import (
     adapt_jatic_image_classification_model_for_art,
     create_jatic_image_classification_dataset_transform,
@@ -272,13 +267,9 @@
 
     print(f"Starting Demo for {baseline.name}")
 
-<<<<<<< HEAD
-        execute_scenario(baseline, TRAINING_EPOCHS)
-=======
     cifar_engine = Engine(baseline)
     cifar_engine.train(nb_epochs=TRAINING_EPOCHS)
     results = cifar_engine.run()
->>>>>>> e85b70a0
 
     print("=" * 64)
     pprint(baseline)
