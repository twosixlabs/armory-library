--- conflicted
+++ resolved
@@ -1,9 +1,5 @@
 import os
-<<<<<<< HEAD
-import logging
 import abc
-=======
->>>>>>> afb0c2b7
 import numpy as np
 import ffmpeg
 import pickle
@@ -11,13 +7,7 @@
 from PIL import Image, ImageDraw
 from scipy.io import wavfile
 
-<<<<<<< HEAD
-
-logger = logging.getLogger(__name__)
-=======
-from armory.data.datasets import ImageContext, VideoContext, AudioContext, So2SatContext
 from armory.logs import log
->>>>>>> afb0c2b7
 
 
 class SampleExporter:
@@ -91,7 +81,6 @@
             self.saved_samples += 1
         self.saved_batches += 1
 
-<<<<<<< HEAD
     def _export_image(self, x_i, type="benign"):
         if type not in ["benign", "adversarial"]:
             raise ValueError(
@@ -106,22 +95,11 @@
             self.depth_image.save(
                 os.path.join(self.output_dir, f"{self.saved_samples}_depth_{type}.png")
             )
-=======
-            assert np.all(
-                x_i.shape == x_adv_i.shape
-            ), f"Benign and adversarial images are different shapes: {x_i.shape} vs. {x_adv_i.shape}"
-            if x_i.min() < 0.0 or x_i.max() > 1.0:
-                log.warning("Benign image out of expected range. Clipping to [0, 1].")
-            if x_adv_i.min() < 0.0 or x_adv_i.max() > 1.0:
-                log.warning(
-                    "Adversarial image out of expected range. Clipping to [0, 1]."
-                )
->>>>>>> afb0c2b7
 
     @staticmethod
     def get_sample(x_i):
         if x_i.min() < 0.0 or x_i.max() > 1.0:
-            logger.warning("Image out of expected range. Clipping to [0, 1].")
+            log.warning("Image out of expected range. Clipping to [0, 1].")
 
         # Export benign image x_i
         if x_i.shape[-1] == 1:
@@ -287,7 +265,7 @@
     @staticmethod
     def get_sample(x_i):
         if x_i.min() < 0.0 or x_i.max() > 1.0:
-            logger.warning("video out of expected range. Clipping to [0, 1]")
+            log.warning("video out of expected range. Clipping to [0, 1]")
 
         pil_frames = []
         for n_frame, x_frame, in enumerate(x_i):
@@ -296,28 +274,6 @@
             pil_frames.append(image)
         return pil_frames
 
-<<<<<<< HEAD
-=======
-            assert np.all(
-                x_i.shape == x_adv_i.shape
-            ), f"Benign and adversarial images are different shapes: {x_i.shape} vs. {x_adv_i.shape}"
-            if x_i[..., :4].min() < -1.0 or x_i[..., :4].max() > 1.0:
-                log.warning(
-                    "Benign SAR images out of expected range. Clipping to [-1, 1]."
-                )
-            if x_adv_i[..., :4].min() < -1.0 or x_adv_i[..., :4].max() > 1.0:
-                log.warning(
-                    "Adversarial SAR images out of expected range. Clipping to [-1, 1]."
-                )
-            if x_i[..., 4:].min() < 0.0 or x_i[..., 4:].max() > 1.0:
-                log.warning(
-                    "Benign EO images out of expected range. Clipping to [0, 1]."
-                )
-            if x_adv_i[..., 4:].min() < 0.0 or x_adv_i[..., 4:].max() > 1.0:
-                log.warning(
-                    "Adversarial EO images out of expected range. Clipping to [0, 1]."
-                )
->>>>>>> afb0c2b7
 
 class VideoTrackingExporter(VideoClassificationExporter):
     def _export(
@@ -387,7 +343,7 @@
     @staticmethod
     def get_sample_with_boxes(x_i, y_i, y_i_pred):
         if x_i.min() < 0.0 or x_i.max() > 1.0:
-            logger.warning("video out of expected range. Clipping to [0,1]")
+            log.warning("video out of expected range. Clipping to [0,1]")
 
         pil_frames = []
         for n_frame, x_frame, in enumerate(x_i):
@@ -432,25 +388,13 @@
             )
 
         if x_i.min() < -1.0 or x_i.max() > 1.0:
-            logger.warning("input out of expected range. Clipping to [-1, 1]")
-
-<<<<<<< HEAD
+            log.warning("input out of expected range. Clipping to [-1, 1]")
+
         wavfile.write(
             os.path.join(self.output_dir, f"{self.saved_samples}_{type}.wav"),
             rate=self.sample_rate,
             data=np.clip(x_i, -1.0, 1.0),
         )
-=======
-            assert np.all(
-                x_i.shape == x_adv_i.shape
-            ), f"Benign and adversarial audio are different shapes: {x_i.shape} vs. {x_adv_i.shape}"
-            if x_i.min() < -1.0 or x_i.max() > 1.0:
-                log.warning("Benign audio out of expected range. Clipping to [-1, 1]")
-            if x_adv_i.min() < -1.0 or x_adv_i.max() > 1.0:
-                log.warning(
-                    "Adversarial audio out of expected range. Clipping to [-1, 1]"
-                )
->>>>>>> afb0c2b7
 
     @staticmethod
     def get_sample(x_i, dataset_context):
@@ -461,27 +405,6 @@
     def _export(
         self, x, x_adv=None, y=None, y_pred_adv=None, y_pred_clean=None, **kwargs
     ):
-<<<<<<< HEAD
-=======
-        for x_i, x_adv_i in zip(x, x_adv):
-
-            plot_boxes = True if y is not None else False
-            if self.saved_samples == self.num_samples:
-                break
-
-            assert np.all(
-                x_i.shape == x_adv_i.shape
-            ), f"Benign and adversarial videos are different shapes: {x_i.shape} vs. {x_adv_i.shape}"
-            if x_i.min() < 0.0 or x_i.max() > 1.0:
-                log.warning("Benign video out of expected range. Clipping to [0, 1]")
-            if x_adv_i.min() < 0.0 or x_adv_i.max() > 1.0:
-                log.warning(
-                    "Adversarial video out of expected range. Clipping to [0, 1]"
-                )
-
-            folder = str(self.saved_samples)
-            os.mkdir(os.path.join(self.output_dir, folder))
->>>>>>> afb0c2b7
 
         for i, x_i in enumerate(x):
             self._export_so2sat_image(x_i, type="benign")
@@ -516,9 +439,9 @@
     @staticmethod
     def get_vh_sample(x_i):
         if x_i[..., :4].min() < -1.0 or x_i[..., :4].max() > 1.0:
-            logger.warning("SAR image out of expected range. Clipping to [-1, 1].")
+            log.warning("SAR image out of expected range. Clipping to [-1, 1].")
         if x_i[..., 4:].min() < 0.0 or x_i[..., 4:].max() > 1.0:
-            logger.warning("EO image out of expected range. Clipping to [0, 1].")
+            log.warning("EO image out of expected range. Clipping to [0, 1].")
 
         sar_eps = 1e-9 + 1j * 1e-9
         x_vh = np.log10(
@@ -540,9 +463,9 @@
     @staticmethod
     def get_vv_sample(x_i):
         if x_i[..., :4].min() < -1.0 or x_i[..., :4].max() > 1.0:
-            logger.warning("SAR image out of expected range. Clipping to [-1, 1].")
+            log.warning("SAR image out of expected range. Clipping to [-1, 1].")
         if x_i[..., 4:].min() < 0.0 or x_i[..., 4:].max() > 1.0:
-            logger.warning("EO image out of expected range. Clipping to [0, 1].")
+            log.warning("EO image out of expected range. Clipping to [0, 1].")
 
         sar_eps = 1e-9 + 1j * 1e-9
         x_vv = np.log10(
@@ -564,9 +487,9 @@
     @staticmethod
     def get_eo_samples(x_i):
         if x_i[..., :4].min() < -1.0 or x_i[..., :4].max() > 1.0:
-            logger.warning("SAR image out of expected range. Clipping to [-1, 1].")
+            log.warning("SAR image out of expected range. Clipping to [-1, 1].")
         if x_i[..., 4:].min() < 0.0 or x_i[..., 4:].max() > 1.0:
-            logger.warning("EO image out of expected range. Clipping to [0, 1].")
+            log.warning("EO image out of expected range. Clipping to [0, 1].")
 
         eo_images = []
 
