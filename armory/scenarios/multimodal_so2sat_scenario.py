--- conflicted
+++ resolved
@@ -7,13 +7,8 @@
 from armory.logs import log
 from armory.instrument import Meter
 from armory.scenarios.scenario import Scenario
-<<<<<<< HEAD
 from armory import metrics
-from armory.utils.export import So2SatExporter
-=======
-from armory.utils import metrics
 from armory.instrument.export import So2SatExporter
->>>>>>> 30b4e7d5
 
 
 class So2SatClassification(Scenario):
