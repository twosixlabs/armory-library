"""
Primary class for scenario
"""

import copy
import json
import os
import sys
import time
from typing import Optional
import abc

from tqdm import tqdm

import armory
from armory import Config, paths
from armory.utils import config_loading, metrics
<<<<<<< HEAD


logger = logging.getLogger(__name__)
=======
from armory.utils.export import SampleExporter
from armory.logs import log
>>>>>>> afb0c2b7


class Scenario:
    """
    Contains the configuration and helper classes needed to execute an Amory evaluation.
    This is the base class of specific tasks like ImageClassificationTask and
    provides significant common processing.
    """

    def __init__(
        self,
        config: Config,
        num_eval_batches: Optional[int] = None,
        skip_benign: Optional[bool] = False,
        skip_attack: Optional[bool] = False,
        skip_misclassified: Optional[bool] = False,
        mongo_host: Optional[str] = None,
        check_run: bool = False,
    ):
        self.check_run = bool(check_run)
        if num_eval_batches is not None and num_eval_batches < 0:
            raise ValueError("num_eval_batches cannot be negative")
        if self.check_run:
            if num_eval_batches:
                raise ValueError("check_run and num_eval_batches are incompatible")
            # Modify dataset entries
            if config["model"]["fit"]:
                config["model"]["fit_kwargs"]["nb_epochs"] = 1
            if config.get("attack", {}).get("type") == "preloaded":
                config["attack"]["check_run"] = True
            # For poisoning scenario
            if config.get("adhoc") and config.get("adhoc").get("train_epochs"):
                config["adhoc"]["train_epochs"] = 1
        self._check_config_and_cli_args(
            config, num_eval_batches, skip_benign, skip_attack, skip_misclassified
        )
        self.config = config
        self._set_output_dir(self.config)
        self.num_eval_batches = num_eval_batches
        self.skip_benign = bool(skip_benign)
        self.skip_attack = bool(skip_attack)
        self.skip_misclassified = bool(skip_misclassified)
        if skip_benign:
            log.info("Skipping benign classification...")
        if skip_attack:
            log.info("Skipping attack generation...")
        self.mongo_host = mongo_host
        self.time_stamp = time.time()
        if self.mongo_host is not None:  # fail fast if pymongo is not installed
            from armory.scenarios import mongo  # noqa: F401

    def _set_output_dir(self, config: Config) -> None:
        runtime_paths = paths.runtime_paths()
        self.scenario_output_dir = os.path.join(
            runtime_paths.output_dir, config["eval_id"]
        )

    def _check_config_and_cli_args(
        self, config, num_eval_batches, skip_benign, skip_attack, skip_misclassified
    ):
        if skip_misclassified:
            if skip_attack or skip_benign:
                raise ValueError(
                    "Cannot pass skip_misclassified if skip_benign or skip_attack is also passed"
                )
            if "categorical_accuracy" not in config["metric"].get("task"):
                raise ValueError(
                    "Cannot pass skip_misclassified if 'categorical_accuracy' metric isn't enabled"
                )
            if config["dataset"].get("batch_size") != 1:
                raise ValueError(
                    "To enable skip_misclassified, 'batch_size' must be set to 1"
                )
            if config["attack"].get("kwargs", {}).get("targeted"):
                raise ValueError("skip_misclassified only works for untargeted attacks")

    def load_model(self, defended=True):
        model_config = self.config["model"]
        model_name = f"{model_config['module']}.{model_config['name']}"
        model, _ = config_loading.load_model(model_config)

        if defended:
            defense_config = self.config.get("defense") or {}
            defense_type = defense_config.get("type")
            if defense_type in ["Preprocessor", "Postprocessor"]:
                log.info(f"Applying internal {defense_type} defense to model")
                model = config_loading.load_defense_internal(defense_config, model)
            elif defense_type == "Trainer":
                self.trainer = config_loading.load_defense_wrapper(
                    defense_config, model
                )
            elif defense_type is not None:
                raise ValueError(f"{defense_type} not currently supported")
        else:
            log.info("Not loading any defenses for model")
            defense_type = None

        self.model = model
        self.model_name = model_name
        self.use_fit = bool(model_config["fit"])
        self.fit_kwargs = model_config.get("fit_kwargs", {})
        self.predict_kwargs = model_config.get("predict_kwargs", {})
        self.defense_type = defense_type

    def load_train_dataset(self, train_split_default="train"):
        dataset_config = self.config["dataset"]
        log.info(f"Loading train dataset {dataset_config['name']}...")
        self.train_dataset = config_loading.load_dataset(
            dataset_config,
            epochs=self.fit_kwargs["nb_epochs"],
            split=dataset_config.get("train_split", train_split_default),
            check_run=self.check_run,
            shuffle_files=True,
        )

    def fit(self):
        if self.defense_type == "Trainer":
            log.info(f"Training with {type(self.trainer)} Trainer defense...")
            self.trainer.fit_generator(self.train_dataset, **self.fit_kwargs)
        else:
            log.info(f"Fitting model {self.model_name}...")
            self.model.fit_generator(self.train_dataset, **self.fit_kwargs)

    def load_attack(self):
        attack_config = self.config["attack"]
        attack_type = attack_config.get("type")
        if attack_type == "preloaded" and self.skip_misclassified:
            raise ValueError("Cannot use skip_misclassified with preloaded dataset")

        if "summary_writer" in attack_config.get("kwargs", {}):
            summary_writer_kwarg = attack_config.get("kwargs").get("summary_writer")
            if isinstance(summary_writer_kwarg, str):
                log.warning(
                    f"Overriding 'summary_writer' attack kwarg {summary_writer_kwarg} with {self.scenario_output_dir}."
                )
            attack_config["kwargs"][
                "summary_writer"
            ] = f"{self.scenario_output_dir}/tfevents_{self.time_stamp}"
        if attack_type == "preloaded":
            preloaded_split = attack_config.get("kwargs", {}).get(
                "split", "adversarial"
            )
            self.test_dataset = config_loading.load_adversarial_dataset(
                attack_config,
                epochs=1,
                split=preloaded_split,
                num_batches=self.num_eval_batches,
                shuffle_files=False,
            )
            targeted = attack_config.get("targeted", False)
        else:
            attack = config_loading.load_attack(attack_config, self.model)
            self.attack = attack
            targeted = getattr(attack, "targeted", False)
            if targeted:
                label_targeter = config_loading.load_label_targeter(
                    attack_config["targeted_labels"]
                )

        use_label = bool(attack_config.get("use_label"))
        if targeted and use_label:
            raise ValueError("Targeted attacks cannot have 'use_label'")
        generate_kwargs = copy.deepcopy(attack_config.get("generate_kwargs", {}))

        self.attack_type = attack_type
        self.targeted = targeted
        if self.targeted:
            self.label_targeter = label_targeter
        self.use_label = use_label
        self.generate_kwargs = generate_kwargs

    def load_dataset(self, eval_split_default="test"):
        dataset_config = self.config["dataset"]
        eval_split = dataset_config.get("eval_split", eval_split_default)
        # Evaluate the ART model on benign test examples
        log.info(f"Loading test dataset {dataset_config['name']}...")
        self.test_dataset = config_loading.load_dataset(
            dataset_config,
            epochs=1,
            split=eval_split,
            num_batches=self.num_eval_batches,
            check_run=self.check_run,
            shuffle_files=False,
        )
        self.i = -1

    def load_metrics(self):
        if hasattr(self, "targeted"):
            targeted = self.targeted
        else:
            targeted = False
            log.warning(
                "Run 'load_attack' before 'load_metrics' if not just doing benign inference"
            )

        metrics_config = self.config["metric"]
        metrics_logger = metrics.MetricsLogger.from_config(
            metrics_config,
            skip_benign=self.skip_benign,
            skip_attack=self.skip_attack,
            targeted=targeted,
        )

        self.profiler_kwargs = dict(
            profiler=metrics_config.get("profiler_type"),
            computational_resource_dict=metrics_logger.computational_resource_dict,
        )

        self.metrics_logger = metrics_logger

    def load_sample_exporter(self):
        if self.config["scenario"].get("export_samples") is not None:
            logger.warning(
                "The export_samples field was deprecated in Armory 0.15.0. Please use export_batches instead."
            )

        self.num_export_batches = self.config["scenario"].get("export_batches", 0)
        self.sample_exporter = self._load_sample_exporter()

    @abc.abstractmethod
    def _load_sample_exporter(self):
        raise NotImplementedError(
            f"_load_sample_exporter() method should be defined for scenario {self.__class__}"
        )

    def load(self):
        self.load_model()
        if self.use_fit:
            self.load_train_dataset()
            self.fit()
        self.load_attack()
        self.load_dataset()
        self.load_metrics()
        self.load_sample_exporter()
        return self

    def evaluate_all(self):
        log.info("Running inference on benign and adversarial examples")
        for _ in tqdm(range(len(self.test_dataset)), desc="Evaluation"):
            self.next()
            self.evaluate_current()

    def next(self):
        x, y = next(self.test_dataset)
        i = self.i + 1
        self.i, self.x, self.y = i, x, y
        self.y_pred, self.y_target, self.x_adv, self.y_pred_adv = None, None, None, None

    def run_benign(self):
        x, y = self.x, self.y
        x.flags.writeable = False
        with metrics.resource_context(name="Inference", **self.profiler_kwargs):
            y_pred = self.model.predict(x, **self.predict_kwargs)
        self.metrics_logger.update_task(y, y_pred)
        self.y_pred = y_pred

        if self.skip_misclassified:
            self.misclassified = not any(metrics.categorical_accuracy(y, y_pred))

    def run_attack(self):
        x, y, y_pred = self.x, self.y, self.y_pred

        with metrics.resource_context(name="Attack", **self.profiler_kwargs):
            if self.skip_misclassified and self.misclassified:
                y_target = None

                x_adv = x
            elif self.attack_type == "preloaded":
                if self.targeted:
                    y, y_target = y
                else:
                    y_target = None

                if len(x) == 2:
                    x, x_adv = x
                else:
                    x_adv = x
            else:
                if self.use_label:
                    y_target = y
                elif self.targeted:
                    y_target = self.label_targeter.generate(y)
                else:
                    y_target = None

                x_adv = self.attack.generate(x=x, y=y_target, **self.generate_kwargs)

        if self.skip_misclassified and self.misclassified:
            y_pred_adv = y_pred
        else:
            # Ensure that input sample isn't overwritten by model
            x_adv.flags.writeable = False
            y_pred_adv = self.model.predict(x_adv, **self.predict_kwargs)

        self.metrics_logger.update_task(y, y_pred_adv, adversarial=True)
        if self.targeted:
            self.metrics_logger.update_task(
                y_target, y_pred_adv, adversarial=True, targeted=True
            )
        self.metrics_logger.update_perturbation(x, x_adv)

        self.x_adv, self.y_target, self.y_pred_adv = x_adv, y_target, y_pred_adv

    def export_samples(self):
        if not hasattr(self, "x"):
            raise AttributeError(
                f"{type(self).__name__} has no attribute 'x'. Be sure to call next() and evaluate_current() before attempting to export samples. "
            )
        self.sample_exporter.export(
            x=self.x,
            x_adv=self.x_adv,
            y=self.y,
            y_pred_clean=self.y_pred,
            y_pred_adv=self.y_pred_adv,
        )

    def evaluate_current(self):
        if not self.skip_benign:
            self.run_benign()
        if not self.skip_attack:
            self.run_attack()
        if self.num_export_batches > self.sample_exporter.saved_batches:
            self.export_samples()

    def finalize_results(self):
        metrics_logger = self.metrics_logger
        metrics_logger.log_task()
        metrics_logger.log_task(adversarial=True)
        if self.targeted:
            metrics_logger.log_task(adversarial=True, targeted=True)
        self.results = metrics_logger.results()

        if self.sample_exporter is not None:
            self.sample_exporter.write()

    def _evaluate(self) -> dict:
        """
        Evaluate the config and return a results dict
        """
        self.load()
        self.evaluate_all()
        self.finalize_results()
        return self.results

    def evaluate(self):
        """
        Evaluate a config for robustness against attack.
        """
        try:
            results = self._evaluate()
        except Exception as e:
            if str(e) == "assignment destination is read-only":
                log.exception(
                    "Encountered error during scenario evaluation. Be sure "
                    + "that the classifier's predict() isn't directly modifying the "
                    + "input variable itself, as this can cause unexpected behavior in ART."
                )
            else:
                log.exception("Encountered error during scenario evaluation.")
            sys.exit(1)

        if results is None:
            log.warning(f"{self._evaluate} returned None, not a dict")
        output = self._prepare_results(self.config, results)
        self._save(output)
        if self.mongo_host is not None:
            self._send_to_mongo(self.mongo_host, output)

    def _prepare_results(self, config: dict, results: dict, adv_examples=None) -> dict:
        """
        Build the JSON results blob for _save() and _send_to_mongo()

        adv_examples are (optional) instances of the actual examples used.
            They will be saved in a binary format.
        """
        if adv_examples is not None:
            raise NotImplementedError("saving adversarial examples")

        output = {
            "armory_version": armory.__version__,
            "config": config,
            "results": results,
            "timestamp": int(self.time_stamp),
        }
        return output

    def _save(self, output: dict):
        """
        Save json-formattable output to a file
        """
        override_name = output["config"]["sysconfig"].get("output_filename", None)
        scenario_name = (
            override_name if override_name else output["config"]["scenario"]["name"]
        )
        filename = f"{scenario_name}_{output['timestamp']}.json"
        log.info(
            "Saving evaluation results to path "
            f"{self.scenario_output_dir}/{filename} "
            "inside container."
        )
        with open(os.path.join(self.scenario_output_dir, filename), "w") as f:
            f.write(json.dumps(output, sort_keys=True, indent=4) + "\n")

    def _send_to_mongo(self, output: dict):
        """
        Send results to a Mongo database at mongo_host
        """
        import mongo

        mongo.send_to_db(output, self.mongo_host)<|MERGE_RESOLUTION|>--- conflicted
+++ resolved
@@ -15,14 +15,8 @@
 import armory
 from armory import Config, paths
 from armory.utils import config_loading, metrics
-<<<<<<< HEAD
-
-
-logger = logging.getLogger(__name__)
-=======
 from armory.utils.export import SampleExporter
 from armory.logs import log
->>>>>>> afb0c2b7
 
 
 class Scenario:
@@ -235,7 +229,7 @@
 
     def load_sample_exporter(self):
         if self.config["scenario"].get("export_samples") is not None:
-            logger.warning(
+            log.warning(
                 "The export_samples field was deprecated in Armory 0.15.0. Please use export_batches instead."
             )
 
