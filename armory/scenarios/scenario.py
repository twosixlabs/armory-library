--- conflicted
+++ resolved
@@ -13,12 +13,9 @@
 import armory
 from armory import Config, paths
 from armory.instrument import get_hub, get_probe, del_globals, MetricsLogger
-<<<<<<< HEAD
 from armory.utils import config_loading, metrics, json_utils, export
-=======
 from armory.metrics import compute
 from armory.utils import config_loading, metrics, json_utils
->>>>>>> aa627631
 from armory.logs import log
 
 
