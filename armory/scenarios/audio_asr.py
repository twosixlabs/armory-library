--- conflicted
+++ resolved
@@ -6,13 +6,10 @@
 from art.preprocessing.audio import LFilter, LFilterPyTorch
 
 from armory.scenarios.scenario import Scenario
-<<<<<<< HEAD
 from armory.utils.export import AudioExporter
 
 logger = logging.getLogger(__name__)
-=======
 from armory.logs import log
->>>>>>> afb0c2b7
 
 
 def load_audio_channel(delay, attenuation, pytorch=True):
@@ -108,15 +105,10 @@
 
     def load_dataset(self, eval_split_default="test_clean"):
         if self.config["dataset"]["batch_size"] != 1:
-<<<<<<< HEAD
-            logger.warning("Evaluation batch_size != 1 may not be supported.")
+            log.warning("Evaluation batch_size != 1 may not be supported.")
         super().load_dataset(eval_split_default=eval_split_default)
 
     def _load_sample_exporter(self):
         return AudioExporter(
             self.scenario_output_dir, self.test_dataset.context.sample_rate,
-        )
-=======
-            log.warning("Evaluation batch_size != 1 may not be supported.")
-        super().load_dataset(eval_split_default=eval_split_default)
->>>>>>> afb0c2b7
+        )