--- conflicted
+++ resolved
@@ -6,10 +6,6 @@
 from armory.instrument import GlobalMeter
 from armory.metrics.task import GlobalHOTA
 from armory.scenarios.carla_video_tracking import CarlaVideoTracking
-<<<<<<< HEAD
-=======
-from armory.metrics.task import HOTA_metrics
->>>>>>> 616266d0
 
 
 class CarlaMOT(CarlaVideoTracking):
@@ -72,15 +68,7 @@
         x = self.x
         x.flags.writeable = False
         with self.profiler.measure("Inference"):
-<<<<<<< HEAD
-            y_pred = self.model.predict(x[0], **self.predict_kwargs)
-=======
             y_pred = self.model.predict(x, **self.predict_kwargs)
-            for tracked_class in self.tracked_classes:
-                self.hota_metrics_benign.calculate_hota_metrics_per_class_per_video(
-                    y, y_pred, tracked_class, self.i
-                )
->>>>>>> 616266d0
         self.y_pred = y_pred
         self.probe.update(y_pred=y_pred)
 
@@ -109,14 +97,6 @@
 
         y_pred_adv = self.model.predict(x_adv, **self.predict_kwargs)
 
-<<<<<<< HEAD
-=======
-        for tracked_class in self.tracked_classes:
-            self.hota_metrics_adversarial.calculate_hota_metrics_per_class_per_video(
-                y, y_pred_adv, tracked_class, self.i
-            )
-
->>>>>>> 616266d0
         self.probe.update(x_adv=x_adv, y_pred_adv=y_pred_adv)
         if self.targeted:
             self.probe.update(y_target=y_target)
