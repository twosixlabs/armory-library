--- conflicted
+++ resolved
@@ -4,8 +4,7 @@
 
 import numpy as np
 
-<<<<<<< HEAD
-=======
+
 from armory.instrument.instrument import (
     Meter,
     GlobalMeter,
@@ -15,7 +14,7 @@
 )
 from armory.logs import log
 
->>>>>>> f3a5b563
+
 from armory import metrics
 from armory.instrument.instrument import LogWriter, Meter, ResultsWriter, get_hub
 from armory.logs import log
