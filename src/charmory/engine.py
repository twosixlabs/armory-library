--- conflicted
+++ resolved
@@ -1,10 +1,3 @@
-<<<<<<< HEAD
-from typing import Optional
-
-from armory.logs import log
-from charmory.evaluation import Evaluation
-from charmory.track import track_evaluation, track_metrics
-=======
 from typing import Optional, Union
 
 import lightning.pytorch as pl
@@ -12,8 +5,7 @@
 from armory.logs import log
 from charmory.evaluation import Evaluation
 from charmory.tasks.base import BaseEvaluationTask
-from charmory.track import lightning_logger, track_metrics
->>>>>>> acbb5fa0
+from charmory.track import lightning_logger, track_evaluation, track_metrics
 
 
 class Engine:
@@ -57,10 +49,7 @@
             results = self.scenario.evaluate()
             track_metrics(results["results"]["metrics"])
 
-<<<<<<< HEAD
             return results
-=======
-        return results
 
 
 class LightningEngine:
@@ -83,5 +72,4 @@
         return dict(
             compute=self.task.evaluation.metric.profiler.results(),
             metrics=self.trainer.callback_metrics,
-        )
->>>>>>> acbb5fa0
+        )