--- conflicted
+++ resolved
@@ -17,10 +17,6 @@
 from armory.instrument.export import ExportMeter, PredictionMeter
 from armory.logs import log
 from armory.metrics import compute
-<<<<<<< HEAD
-from armory.paths import HostPaths
-=======
->>>>>>> ffdf1a19
 import armory.version
 from charmory.evaluation import Evaluation
 
