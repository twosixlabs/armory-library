--- conflicted
+++ resolved
@@ -4,11 +4,7 @@
 
 from abc import ABC, abstractmethod
 from dataclasses import dataclass
-<<<<<<< HEAD
-from typing import TYPE_CHECKING, Any, Callable, Optional
-=======
-from typing import TYPE_CHECKING, Any, Mapping, Optional
->>>>>>> 9279d8dc
+from typing import TYPE_CHECKING, Any, Callable, Mapping, Optional
 
 import lightning.pytorch as pl
 from lightning.pytorch.loggers import MLFlowLogger
