--- conflicted
+++ resolved
@@ -5,11 +5,7 @@
 import pytest
 import torch
 
-<<<<<<< HEAD
-import charmory.data as data
-=======
-from armory.data import ArmoryDataLoader, ArmoryDataset, TupleDataset
->>>>>>> 2949e2de
+import armory.data as data
 
 pytestmark = pytest.mark.unit
 
