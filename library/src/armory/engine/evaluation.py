--- conflicted
+++ resolved
@@ -1,11 +1,6 @@
 """Armory engine to perform model robustness evaluations"""
 
-<<<<<<< HEAD
-from typing import Any, Dict, Mapping, Optional, TypedDict
-=======
-from contextlib import nullcontext
 from typing import Any, Dict, Optional
->>>>>>> 53e367e2
 
 import lightning.pytorch as pl
 import lightning.pytorch.loggers as pl_loggers
@@ -63,18 +58,7 @@
         params["Armory.version"] = armory.version.__version__
         logger.log_hyperparams(params)
 
-<<<<<<< HEAD
-    def run(self, verbose: bool = False) -> Dict[str, EvaluationResults]:
-=======
-    def _track_system_metrics(self, run_id: Optional[str]):
-        """Track system metrics with MLFlow"""
-        # run_id will only be valid if we are running on the rank zero node
-        if run_id is None:
-            return nullcontext()
-        return track_system_metrics(run_id)
-
     def run(self, verbose: bool = False) -> Optional[EvaluationResults]:
->>>>>>> 53e367e2
         """Perform the evaluation"""
         if self._was_run:
             raise RuntimeError(
@@ -92,12 +76,7 @@
         self._log_params(logger, get_current_params())
 
         try:
-<<<<<<< HEAD
-            results: Dict[str, EvaluationResults] = {}
             with track_system_metrics(self.run_id):
-=======
-            with self._track_system_metrics(self.run_id):
->>>>>>> 53e367e2
                 for chain_name, chain in self.evaluation.chains.items():
                     self._evaluate_chain(logger.run_id, chain_name, chain, verbose)
             logger.finalize()
