from abc import ABC, abstractmethod
from typing import TYPE_CHECKING, Any, Dict, Iterable, Optional

<<<<<<< HEAD
from jsonpath_ng import parse
=======
import jsonpath_ng
>>>>>>> eddadb65
import torch
import torch.nn as nn
from typing_extensions import Self

<<<<<<< HEAD
from armory.data import Batch, DataSpecification, TorchSpec
=======
from armory.data import Accessor, Batch, DefaultTorchAccessor, TorchAccessor
>>>>>>> eddadb65
from armory.track import Trackable

if TYPE_CHECKING:
    from torchmetrics import Metric as TorchMetric


class Metric(Trackable, nn.Module, ABC):
    """
    Base class for an Armory-compatible metric.
    """

    def __init__(
        self,
        metric: "TorchMetric",
<<<<<<< HEAD
        spec: Optional[DataSpecification] = None,
=======
        accessor: Optional[Accessor] = None,
>>>>>>> eddadb65
        record_as_artifact: bool = True,
        record_as_metrics: Optional[Iterable[str]] = None,
    ):
        """
        Initializes the metric.

        Args:
            metric: torchmetrics metric to be wrapped.
            spec: Optional, data specification for the batch fields used for the
                metric. This may be used for input data or for predictions from
<<<<<<< HEAD
                the batch. By default, a generic torch spec is used.
=======
                the batch. By default, a generic torch accessor is used.
>>>>>>> eddadb65
            record_as_artifact: If True, the metric result will be recorded as
                an artifact to the evaluation run.
            record_as_metrics: Optional, a set of JSON paths in the metric
                result pointing to scalar values to record as metrics to the
                evaluation run. If None, no metrics will be recorded.
        """
        super().__init__()
        self.metric = metric
<<<<<<< HEAD
        self.spec = spec or TorchSpec(device=self.metric.device)
        self.record_as_artifact = record_as_artifact
        self.record_as_metrics = (
            {path: parse(path) for path in record_as_metrics}
=======
        self.accessor = accessor or DefaultTorchAccessor(device=self.metric.device)
        self.record_as_artifact = record_as_artifact
        self.record_as_metrics = (
            {path: jsonpath_ng.parse(path) for path in record_as_metrics}
>>>>>>> eddadb65
            if record_as_metrics is not None
            else None
        )

    def _apply(self, *args, **kwargs):
        super()._apply(*args, **kwargs)
        if isinstance(self.spec, TorchSpec):
            self.spec.to(device=self.metric.device)

    def compute(self):
        """Computes the metric value(s)."""
        return self.metric.compute()

    def reset(self):
        """Resets the metric."""
        self.metric.reset()

    @classmethod
    def to_json(cls, value: Any) -> Any:
        if isinstance(value, dict):
            return {k: cls.to_json(v) for k, v in value.items()}

        if isinstance(value, torch.Tensor):
            value = value.to(torch.float32)
            if value.dim() == 0:
                return value.item()
            elif value.dim() == 1:
                return [v.item() for v in value]
            else:
                return [cls.to_json(v) for v in value]

        return float(value)

    def get_scalars(self, value: Any) -> Dict[str, float]:
        if not self.record_as_metrics or value is None:
            return {}

        scalars = {}
        for path, expr in self.record_as_metrics.items():
            matches = expr.find(value)
            if not matches:
                raise RuntimeError(f"{path} did not match any values in metric result")
            if len(matches) > 1:
                raise RuntimeError(
                    f"{path} matched multiple values in metric result, only one value allowed"
                )
            scalar = matches[0].value
            if not isinstance(scalar, float):
                raise RuntimeError(
                    f"{path} matched a non-scalar value in metric result: {scalar}"
                )
            scalars[path] = scalar

        return scalars

    def clone(self) -> Self:
        """Creates a clone of the metric."""
        return self.__class__(
            metric=self.metric,
<<<<<<< HEAD
            spec=self.spec,
=======
            accessor=self.accessor,
>>>>>>> eddadb65
            record_as_artifact=self.record_as_artifact,
            record_as_metrics=self.record_as_metrics,
        )

    @abstractmethod
    def update(self, batch: Batch) -> None:
        """Updates the metric with a batch from the evaluation."""
        ...


class PerturbationMetric(Metric):
    """
    A metric based on comparing the unperturbed input data against the final
    perturbed data used as input to the model.

    The wrapped metric's `update` method must accept two values:

    - The unperturbed input data
    - The final perturbed input data

    Example::

        from armory.metric import PerturbationMetric
        from armory.metrics.perturbation import PerturbationNormMetric

        metric = PerturbationMetric(PerturbationNormMetric())
    """

    def update(self, batch: Batch) -> None:
        self.metric.update(
            batch.initial_inputs.get(self.spec),
            batch.inputs.get(self.spec),
        )


class PredictionMetric(Metric):
    """
    A metric based on comparing the natural, or ground truth, targets against
    the model's predictions.

    The wrapped metric's `update` method must accept two values:

    - The model's predictions
    - The ground truth targets

    Example::

        from torchmetrics.classification import Accuracy
        from armory.metric import PredictionMetric

        metric = PredictionMetric(Accuracy())
    """

    def update(self, batch: Batch) -> None:
        if batch.predictions is not None:
            self.metric.update(
                batch.predictions.get(self.spec),
                batch.targets.get(self.spec),
            )<|MERGE_RESOLUTION|>--- conflicted
+++ resolved
@@ -1,20 +1,12 @@
 from abc import ABC, abstractmethod
 from typing import TYPE_CHECKING, Any, Dict, Iterable, Optional
 
-<<<<<<< HEAD
-from jsonpath_ng import parse
-=======
 import jsonpath_ng
->>>>>>> eddadb65
 import torch
 import torch.nn as nn
 from typing_extensions import Self
 
-<<<<<<< HEAD
 from armory.data import Batch, DataSpecification, TorchSpec
-=======
-from armory.data import Accessor, Batch, DefaultTorchAccessor, TorchAccessor
->>>>>>> eddadb65
 from armory.track import Trackable
 
 if TYPE_CHECKING:
@@ -29,11 +21,7 @@
     def __init__(
         self,
         metric: "TorchMetric",
-<<<<<<< HEAD
         spec: Optional[DataSpecification] = None,
-=======
-        accessor: Optional[Accessor] = None,
->>>>>>> eddadb65
         record_as_artifact: bool = True,
         record_as_metrics: Optional[Iterable[str]] = None,
     ):
@@ -44,11 +32,7 @@
             metric: torchmetrics metric to be wrapped.
             spec: Optional, data specification for the batch fields used for the
                 metric. This may be used for input data or for predictions from
-<<<<<<< HEAD
                 the batch. By default, a generic torch spec is used.
-=======
-                the batch. By default, a generic torch accessor is used.
->>>>>>> eddadb65
             record_as_artifact: If True, the metric result will be recorded as
                 an artifact to the evaluation run.
             record_as_metrics: Optional, a set of JSON paths in the metric
@@ -57,17 +41,10 @@
         """
         super().__init__()
         self.metric = metric
-<<<<<<< HEAD
         self.spec = spec or TorchSpec(device=self.metric.device)
         self.record_as_artifact = record_as_artifact
         self.record_as_metrics = (
-            {path: parse(path) for path in record_as_metrics}
-=======
-        self.accessor = accessor or DefaultTorchAccessor(device=self.metric.device)
-        self.record_as_artifact = record_as_artifact
-        self.record_as_metrics = (
             {path: jsonpath_ng.parse(path) for path in record_as_metrics}
->>>>>>> eddadb65
             if record_as_metrics is not None
             else None
         )
@@ -127,11 +104,7 @@
         """Creates a clone of the metric."""
         return self.__class__(
             metric=self.metric,
-<<<<<<< HEAD
             spec=self.spec,
-=======
-            accessor=self.accessor,
->>>>>>> eddadb65
             record_as_artifact=self.record_as_artifact,
             record_as_metrics=self.record_as_metrics,
         )
