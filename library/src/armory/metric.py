--- conflicted
+++ resolved
@@ -6,12 +6,8 @@
 import torch.nn as nn
 from typing_extensions import Self
 
-<<<<<<< HEAD
-from armory.data import Accessor, Batch, DefaultTorchAccessor, TorchAccessor
+from armory.data import Batch, DataSpecification, TorchSpec
 from armory.track import Trackable
-=======
-from armory.data import Batch, DataSpecification, TorchSpec
->>>>>>> c6d301cf
 
 if TYPE_CHECKING:
     from torchmetrics import Metric as TorchMetric
@@ -22,17 +18,13 @@
     Base class for an Armory-compatible metric.
     """
 
-<<<<<<< HEAD
     def __init__(
         self,
         metric: "TorchMetric",
-        accessor: Optional[Accessor] = None,
+        spec: Optional[DataSpecification] = None,
         record_as_artifact: bool = True,
         record_as_metrics: Optional[Iterable[str]] = None,
     ):
-=======
-    def __init__(self, metric: "TorchMetric", spec: Optional[DataSpecification] = None):
->>>>>>> c6d301cf
         """
         Initializes the metric.
 
@@ -40,8 +32,7 @@
             metric: torchmetrics metric to be wrapped.
             spec: Optional, data specification for the batch fields used for the
                 metric. This may be used for input data or for predictions from
-<<<<<<< HEAD
-                the batch. By default, a generic torch accessor is used.
+                the batch. By default, a generic torch spec is used.
             record_as_artifact: If True, the metric result will be recorded as
                 an artifact to the evaluation run.
             record_as_metrics: Optional, a set of JSON paths in the metric
@@ -50,20 +41,13 @@
         """
         super().__init__()
         self.metric = metric
-        self.accessor = accessor or DefaultTorchAccessor(device=self.metric.device)
+        self.spec = spec or TorchSpec(device=self.metric.device)
         self.record_as_artifact = record_as_artifact
         self.record_as_metrics = (
             {path: parse(path) for path in record_as_metrics}
             if record_as_metrics is not None
             else None
         )
-=======
-                the batch. By default, a generic torch spec is used.
-        """
-        super().__init__()
-        self.metric = metric
-        self.spec = spec or TorchSpec(device=self.metric.device)
->>>>>>> c6d301cf
 
     def _apply(self, *args, **kwargs):
         super()._apply(*args, **kwargs)
@@ -120,7 +104,7 @@
         """Creates a clone of the metric."""
         return self.__class__(
             metric=self.metric,
-            accessor=self.accessor,
+            spec=self.spec,
             record_as_artifact=self.record_as_artifact,
             record_as_metrics=self.record_as_metrics,
         )
@@ -149,12 +133,6 @@
         metric = PerturbationMetric(PerturbationNormMetric())
     """
 
-<<<<<<< HEAD
-=======
-    def clone(self):
-        return PerturbationMetric(self.metric.clone(), self.spec)
-
->>>>>>> c6d301cf
     def update(self, batch: Batch) -> None:
         self.metric.update(
             batch.initial_inputs.get(self.spec),
@@ -180,12 +158,6 @@
         metric = PredictionMetric(Accuracy())
     """
 
-<<<<<<< HEAD
-=======
-    def clone(self):
-        return PredictionMetric(self.metric.clone(), self.spec)
-
->>>>>>> c6d301cf
     def update(self, batch: Batch) -> None:
         if batch.predictions is not None:
             self.metric.update(
