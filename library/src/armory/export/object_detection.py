--- conflicted
+++ resolved
@@ -138,11 +138,5 @@
                 ground_truth_boxes=targets[sample_idx]["boxes"],
                 pred_boxes=boxes_above_threshold,
             ).transpose(1, 2, 0)
-<<<<<<< HEAD
-            filename = self.artifact_path(batch_idx, sample_idx, "input.png")
-=======
-            filename = self.artifact_path(
-                chain_name, batch_idx, sample_idx, "objects.png"
-            )
->>>>>>> e6d71d20
+            filename = self.artifact_path(batch_idx, sample_idx, "objects.png")
             self.sink.log_image(with_boxes, filename)