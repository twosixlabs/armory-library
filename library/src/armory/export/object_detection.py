--- conflicted
+++ resolved
@@ -102,17 +102,9 @@
                 omitted, no samples will be exported.
         """
         super().__init__(
-<<<<<<< HEAD
+            name=name or "ObjectDetection",
             predictions_spec=(
                 predictions_spec or NumpyBoundingBoxSpec(format=BBoxFormat.XYXY)
-=======
-            name=name or "ObjectDetection",
-            predictions_accessor=(
-                predictions_accessor or BoundingBoxes.as_numpy(format=BBoxFormat.XYXY)
-            ),
-            targets_accessor=(
-                targets_accessor or BoundingBoxes.as_numpy(format=BBoxFormat.XYXY)
->>>>>>> a33d306e
             ),
             targets_spec=(targets_spec or NumpyBoundingBoxSpec(format=BBoxFormat.XYXY)),
             criterion=criterion,
@@ -127,11 +119,7 @@
         self.predictions_spec: NumpyBoundingBoxSpec
 
     def export_samples(
-<<<<<<< HEAD
         self, batch_idx: int, batch: ObjectDetectionBatch, samples: Iterable[int]
-=======
-        self, batch_idx: int, batch: Batch, samples: Iterable[int]
->>>>>>> a33d306e
     ) -> None:
         assert self.sink, "No sink has been set, unable to export"
 
