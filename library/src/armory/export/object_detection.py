--- conflicted
+++ resolved
@@ -116,15 +116,7 @@
         self.predictions_spec: NumpyBoundingBoxSpec
 
     def export_samples(
-<<<<<<< HEAD
-        self, batch_idx: int, batch: Batch, samples: Iterable[int]
-=======
-        self,
-        chain_name: str,
-        batch_idx: int,
-        batch: ObjectDetectionBatch,
-        samples: Iterable[int],
->>>>>>> c6d301cf
+        self, batch_idx: int, batch: ObjectDetectionBatch, samples: Iterable[int]
     ) -> None:
         assert self.sink, "No sink has been set, unable to export"
 
@@ -146,11 +138,5 @@
                 ground_truth_boxes=targets[sample_idx]["boxes"],
                 pred_boxes=boxes_above_threshold,
             ).transpose(1, 2, 0)
-<<<<<<< HEAD
-            filename = self.artifact_path(batch_idx, sample_idx, "input.png")
-=======
-            filename = self.artifact_path(
-                chain_name, batch_idx, sample_idx, "objects.png"
-            )
->>>>>>> c6d301cf
+            filename = self.artifact_path(batch_idx, sample_idx, "objects.png")
             self.sink.log_image(with_boxes, filename)