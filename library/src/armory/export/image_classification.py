from typing import Iterable, Optional

from armory.data import (
    DataSpecification,
    DataType,
    ImageClassificationBatch,
    ImageDimensions,
    NumpyImageSpec,
    Scale,
)
from armory.export.base import Exporter


class ImageClassificationExporter(Exporter):
    """An exporter for image classification samples."""

    def __init__(
        self,
        inputs_spec: Optional[NumpyImageSpec] = None,
        predictions_spec: Optional[DataSpecification] = None,
        targets_spec: Optional[DataSpecification] = None,
        criterion: Optional[Exporter.Criterion] = None,
    ):
        """
        Initializes the exporter.

        Args:
            inputs_spec: Optional, data specification used to obtain raw
                image data from the inputs contained in exported batches. By
                default, a NumPy images specification is used.
            predictions_spec: Optional, data specification used to obtain raw
                predictions data from the exported batches. By default, a generic
                NumPy specification is used.
            targets_spec: Optional, data specification used to obtain raw ground
                truth targets data from the exported batches. By default, a
                generic NumPy specification is used.
            criterion: Criterion to determine when samples will be exported. If
                omitted, no samples will be exported.
        """
        super().__init__(
            predictions_spec=predictions_spec,
            targets_spec=targets_spec,
            criterion=criterion,
        )
        self.inputs_spec = inputs_spec or NumpyImageSpec(
            dim=ImageDimensions.HWC, scale=Scale(dtype=DataType.FLOAT, max=1.0)
        )

    def export_samples(
<<<<<<< HEAD
        self, batch_idx: int, batch: Batch, samples: Iterable[int]
    ) -> None:
        assert self.sink, "No sink has been set, unable to export"
        self._export_metadata(batch_idx, batch, samples)
        images = self.inputs_accessor.get(batch.inputs)
=======
        self,
        chain_name: str,
        batch_idx: int,
        batch: ImageClassificationBatch,
        samples: Iterable[int],
    ) -> None:
        assert self.sink, "No sink has been set, unable to export"
        self._export_metadata(chain_name, batch_idx, batch, samples)
        images = batch.inputs.get(self.inputs_spec)
>>>>>>> c6d301cf
        for sample_idx in samples:
            filename = self.artifact_path(batch_idx, sample_idx, "input.png")
            self.sink.log_image(images[sample_idx], filename)<|MERGE_RESOLUTION|>--- conflicted
+++ resolved
@@ -47,23 +47,11 @@
         )
 
     def export_samples(
-<<<<<<< HEAD
-        self, batch_idx: int, batch: Batch, samples: Iterable[int]
+        self, batch_idx: int, batch: ImageClassificationBatch, samples: Iterable[int]
     ) -> None:
         assert self.sink, "No sink has been set, unable to export"
         self._export_metadata(batch_idx, batch, samples)
-        images = self.inputs_accessor.get(batch.inputs)
-=======
-        self,
-        chain_name: str,
-        batch_idx: int,
-        batch: ImageClassificationBatch,
-        samples: Iterable[int],
-    ) -> None:
-        assert self.sink, "No sink has been set, unable to export"
-        self._export_metadata(chain_name, batch_idx, batch, samples)
         images = batch.inputs.get(self.inputs_spec)
->>>>>>> c6d301cf
         for sample_idx in samples:
             filename = self.artifact_path(batch_idx, sample_idx, "input.png")
             self.sink.log_image(images[sample_idx], filename)