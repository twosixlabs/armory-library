from typing import Iterable, Optional, Tuple

import torch
import torch.nn

from armory.data import (
    BBoxFormat,
    BoundingBoxes,
    BoundingBoxSpec,
    DataType,
    ImageDimensions,
    Images,
    ImageSpec,
    ObjectDetectionBatch,
    Scale,
    TorchBoundingBoxSpec,
    TorchImageSpec,
)
from armory.export.base import Exporter
from armory.export.drise.impl import (
    get_proposal_data,
    make_saliency_img,
    make_saliency_map,
)
from armory.model.object_detection import ObjectDetector


class DRiseSaliencyObjectDetectionExporter(Exporter):
    """An exporter for D-RISE object detection saliency maps."""

    spec = ImageSpec(
        dim=ImageDimensions.CHW,
        scale=Scale(dtype=DataType.FLOAT, max=1.0),
    )

    class ModelWrapper(torch.nn.Module):
        """
        A wrapper around an Armory object detector to make it work with the
        D-RISE implementation.
        """

        def __init__(self, model: ObjectDetector, num_classes: int, spec):
            super().__init__()
            self.model = model
            self.num_classes = num_classes
            self.spec = spec
            self.bbox_spec = TorchBoundingBoxSpec(format=BBoxFormat.XYXY)

        def forward(self, images_pt: torch.Tensor):
            """
            Invokes the wrapped model and returns the resulting boxes, class
            probabilities, and objectness as a tuple.
            """
            batch = ObjectDetectionBatch(
                inputs=Images(
                    images=images_pt,
                    spec=self.spec,
                ),
                targets=BoundingBoxes([], BoundingBoxSpec(format=BBoxFormat.XYXY)),
            )
            self.model.predict(batch)
            results = batch.predictions.get(self.bbox_spec)

            all_boxes = []
            all_cls_probs = []
            all_objs = []

            for result in results:
                assert result["scores"] is not None
                all_boxes.append(result["boxes"])
                all_cls_probs.append(
                    self.expand_scores(result["scores"], result["labels"])
                )
                all_objs.append(torch.tensor([1.0] * result["boxes"].shape[0]))

            return all_boxes, all_cls_probs, all_objs

        def expand_scores(
            self, scores: torch.Tensor, labels: torch.Tensor
        ) -> torch.Tensor:
            """
            Expands the given batch of scores and labels into probabilities for
            all classes. The score for the assigned label remains as specified,
            with all other classes receiving the evenly divided remaining
            probability.

            Args:
                scores: N-length tensor of predicted scores
                labels: N-length tensor of assigned labels

            Returns:
                (N, C) tensor of probabilities, where C is the total number of
                    classes
            """
            expanded_scores = torch.ones(scores.shape[0], self.num_classes)
            for i, (score, label) in enumerate(zip(scores, labels)):
                residual = (1.0 - score.item()) / self.num_classes
                expanded_scores[i, :] *= residual
                expanded_scores[i, int(label.item())] = score
            return expanded_scores

    def __init__(
        self,
        model: ObjectDetector,
        num_classes: int,
        batch_size: int = 1,
        name: Optional[str] = None,
        num_masks: int = 1000,
        score_threshold: float = 0.5,
        criterion: Optional[Exporter.Criterion] = None,
    ):
        """
        Initializes the exporter.

        Args:
            model: Armory object detector
            num_classes: Number of classes supported by the model
            batch_size: Number of images per batch when generating D-RISE
                saliency maps
            name: Description of the exporter
            num_masks: Number of masks to evaluate
            score_threshold: Minimum score for predicted objects to be included
                for D-RISE saliency map generation
            criterion: Criterion to determine when samples will be exported. If
                omitted, no samples will be exported.
        """
        super().__init__(name=name or "D-RISE", criterion=criterion)
        self.model = model
        self.batch_size = batch_size
        self.num_masks = num_masks
        self.score_threshold = score_threshold
        self.wrapper = self.ModelWrapper(model, num_classes, self.spec)
        self.image_spec = TorchImageSpec(dim=self.spec.dim, scale=self.spec.scale)
        self.bbox_spec = TorchBoundingBoxSpec(format=BBoxFormat.XYXY)

    def export_samples(
<<<<<<< HEAD
        self,
        chain_name: str,
        batch_idx: int,
        batch: ObjectDetectionBatch,
        samples: Iterable[int],
=======
        self, batch_idx: int, batch: Batch, samples: Iterable[int]
>>>>>>> eddadb65
    ) -> None:
        assert self.sink, "No sink has been set, unable to export"
        self.model.eval()

        images = batch.inputs.get(self.image_spec)
        batch_targets = batch.targets.get(self.bbox_spec)
        batch_preds = batch.predictions.get(self.bbox_spec)

        for sample_idx in samples:
            image = images[sample_idx]
            targets = batch_targets[sample_idx]
            preds = batch_preds[sample_idx]

            all_boxes, all_probs = self._get_all_boxes_and_preds(targets, preds)

            (masks, rand_offset_nums, boxes, class_probs, objectiveness) = (
                get_proposal_data(
                    image,
                    self.wrapper,
                    batch_size=self.batch_size,
                    device=self.model.device,
                    number_of_masks=self.num_masks,
                )
            )

            sal_maps = make_saliency_map(
                image,
                all_boxes,
                all_probs,
                masks,
                rand_offset_nums,
                boxes,
                class_probs,
                objectiveness,
                device=self.model.device,
            )

            num_targets = targets["boxes"].shape[0]
            for i in range(all_boxes.shape[0]):
                if i < num_targets:
                    color = "red"
                    name = "target"
                else:
                    color = "white"
                    name = "pred"
                img_contour_with_box = make_saliency_img(
                    image,
                    sal_maps[i],
                    all_boxes[i],
                    color=color,
                )
                filename = self.artifact_path(
                    batch_idx,
                    sample_idx,
                    f"drise_{i:02}_{name}.png",
                )
                self.sink.log_image(img_contour_with_box, filename)

    def _get_all_boxes_and_preds(
        self, targets: BoundingBoxes.BoxesTorch, preds: BoundingBoxes.BoxesTorch
    ) -> Tuple[torch.Tensor, torch.Tensor]:
        """
        Produces single lists containing all target and predicted boxes and
        class probabilities.
        """
        assert preds["scores"] is not None

        num_targets = targets["boxes"].shape[0]
        above_threshold = preds["scores"] > self.score_threshold
        boxes_above_threshold = preds["boxes"][above_threshold]
        scores_above_threshold = preds["scores"][above_threshold]
        labels_above_threshold = preds["labels"][above_threshold]
        num_preds = boxes_above_threshold.shape[0]
        num_classes = self.wrapper.num_classes

        if num_targets and num_preds:
            all_boxes = torch.vstack(
                [targets["boxes"].cpu(), boxes_above_threshold.cpu()]
            )
        elif num_targets:  # but no preds
            all_boxes = targets["boxes"]
        elif num_preds:  # but no targets
            all_boxes = boxes_above_threshold
        else:  # no targets or preds
            all_boxes = torch.zeros((0, 4))

        all_probs = torch.zeros((num_targets + num_preds, num_classes))
        for i, label in enumerate(targets["labels"]):
            all_probs[i, label] = 1.0
        for j, prob in enumerate(
            self.wrapper.expand_scores(scores_above_threshold, labels_above_threshold)
        ):
            all_probs[num_targets + j] = prob

        return all_boxes, all_probs<|MERGE_RESOLUTION|>--- conflicted
+++ resolved
@@ -134,15 +134,10 @@
         self.bbox_spec = TorchBoundingBoxSpec(format=BBoxFormat.XYXY)
 
     def export_samples(
-<<<<<<< HEAD
         self,
-        chain_name: str,
         batch_idx: int,
         batch: ObjectDetectionBatch,
         samples: Iterable[int],
-=======
-        self, batch_idx: int, batch: Batch, samples: Iterable[int]
->>>>>>> eddadb65
     ) -> None:
         assert self.sink, "No sink has been set, unable to export"
         self.model.eval()
