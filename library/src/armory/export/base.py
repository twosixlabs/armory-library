from abc import ABC, abstractmethod
from typing import Callable, Iterable, Mapping, Optional, Union

from armory.data import Batch, DataSpecification, NumpySpec
from armory.export.sink import Sink
from armory.track import Trackable


class Exporter(Trackable, ABC):
    """Base class for an Armory sample exporter."""

    Criterion = Callable[[int, Batch], Union[bool, Iterable[int]]]

    def __init__(
        self,
        predictions_spec: Optional[DataSpecification] = None,
        targets_spec: Optional[DataSpecification] = None,
        criterion: Optional[Criterion] = None,
    ) -> None:
        """
        Initializes the exporter.

        Args:
            predictions_spec: Optional, data specification used to obtain raw
                predictions data from the exported batches. By default, a generic
                NumPy specification will be used.
            targets_spec: Optional, data specification used to obtain raw ground
                truth targets data from the exported batches. By default, a
                generic NumPy specification is used.
            criterion: Criterion to determine when samples will be exported. If
                omitted, no samples will be exported.
        """
<<<<<<< HEAD
=======
        super().__init__()
>>>>>>> bf7c638c
        self.predictions_spec = predictions_spec or NumpySpec()
        self.targets_spec = targets_spec or NumpySpec()
        self.sink: Optional[Sink] = None
        self.criterion = criterion

    def use_sink(self, sink: Sink) -> None:
        """Sets the export sink to be used by the exporter."""
        self.sink = sink

    def export(self, batch_idx: int, batch: Batch) -> None:
        """
        Exports the given batch.

        Args:
            batch_idx: The index/number of this batch.
            batch: The batch to be exported.
        """
        assert self.sink, "No sink has been set, unable to export"
        if self.criterion is None:
            return
        to_export = self.criterion(batch_idx, batch)
        if not to_export:
            return
        if type(to_export) is bool:
            # Because of the early-return above, to_export can only ever be True at this point
            to_export = range(len(batch))
        self.export_samples(batch_idx, batch, to_export)

    @abstractmethod
    def export_samples(
        self, batch_idx: int, batch: Batch, samples: Iterable[int]
    ) -> None:
        """
        Exports samples from the given batch.

        Args:
            batch_idx: The index/number of this batch.
            batch: The batch to be exported.
            samples: The indices of samples in the batch to be exported.
        """
        ...

    @staticmethod
    def artifact_path(batch_idx: int, sample_idx: int, filename: str) -> str:
        """
        Creates the full artifact path for a particular sample export.

        Args:
            batch_idx: The index/number of the sample's batch.
            sample_idx: The index/number of the sample within the batch.
            filename: The name of the exported file.

        Returns:
            Full artifact path as a string.
        """
        return f"exports/{batch_idx:05}/{sample_idx:02}/{filename}"

    @staticmethod
    def _from_list(maybe_list, idx):
        try:
            return maybe_list[idx]
        except:  # noqa: E722
            # if it's None or is not a list/sequence/etc, just return None
            return None

    def _export_metadata(
        self, batch_idx: int, batch: Batch, samples: Iterable[int]
    ) -> None:
        assert self.sink, "No sink has been set, unable to export"

        targets = batch.targets.get(self.targets_spec)
        predictions = batch.predictions.get(self.predictions_spec)

        for sample_idx in samples:
            dictionary = dict(
                targets=self._from_list(targets, sample_idx),
                predictions=self._from_list(predictions, sample_idx),
            )
            for key, value in batch.metadata["data"].items():
                dictionary[key] = self._from_list(value, sample_idx)
            for perturbation, metadata in batch.metadata["perturbations"].items():
                if isinstance(metadata, Mapping):
                    dictionary.update(
                        {
                            f"{perturbation}.{k}": self._from_list(v, sample_idx)
                            for k, v in metadata.items()
                        }
                    )
                else:
                    dictionary[perturbation] = self._from_list(metadata, sample_idx)

            self.sink.log_dict(
                dictionary=dictionary,
                artifact_file=self.artifact_path(batch_idx, sample_idx, "metadata.txt"),
            )<|MERGE_RESOLUTION|>--- conflicted
+++ resolved
@@ -30,10 +30,7 @@
             criterion: Criterion to determine when samples will be exported. If
                 omitted, no samples will be exported.
         """
-<<<<<<< HEAD
-=======
         super().__init__()
->>>>>>> bf7c638c
         self.predictions_spec = predictions_spec or NumpySpec()
         self.targets_spec = targets_spec or NumpySpec()
         self.sink: Optional[Sink] = None
