--- conflicted
+++ resolved
@@ -29,14 +29,9 @@
         additional_dependencies: [types-requests]
         files: |
           (?x)^(
-<<<<<<< HEAD
-            src/charmory/.*|
+            library/src/charmory/.*|
             examples/src/.*|
             matrix/src/.*
-=======
-            library/src/charmory/.*|
-            examples/src/.*
->>>>>>> 862abff4
           )$
   - repo: https://github.com/nbQA-dev/nbQA
     rev: 1.7.0
