--- conflicted
+++ resolved
@@ -5,14 +5,13 @@
 import subprocess
 import sys
 
-<<<<<<< HEAD
-=======
+
 from pathlib import Path
 
 from armory import __version__ as armory_version
 
 
->>>>>>> e829a05d
+
 script_dir = Path(__file__).parent
 root_dir = script_dir.parent
 
