---
name: 🎁 Armory Release Workflow

on:
    workflow_dispatch:

    push:
        tags:
          - 'v[0-9]+.[0-9]+.[0-9]+'
jobs:
  release-wheel:
<<<<<<< HEAD
    name: 📦 Publish release wheel to PyPI - ${{ matrix.package }}
=======
    name: 📦 Publish release wheels to PyPI
>>>>>>> 5f276801
    runs-on: ubuntu-latest
    strategy:
      fail-fast: false
      matrix:
        package:
          - library
          - matrix
    steps:
      - name: Setup Python 3.10
        uses: actions/setup-python@v4
        with:
          python-version: "3.10"

      - name: Checkout Armory with full depth (for tags and SCM)
        uses: actions/checkout@v3
        with:
          fetch-depth: 0
          ref: ${{ github.event.client_payload.branch }}

      - name: Install
        run: |
          pip install pip>=23
          pip install hatch

<<<<<<< HEAD
      - name: Build wheel
        run: |
          cd ${{ matrix.package }} && hatch build --clean --target wheel

      - name: Upload wheel to PyPI
        run: |
           cd ${{ matrix.package }} && hatch publish --user __token__ --auth ${{ secrets.PYPI_PUBLISH_TOKEN }}
=======
      - name: Build wheels
        run: |
          cd library && hatch build --clean --target wheel
          cd examples && hatch build --clean --target wheel

      - name: Upload wheels to PyPI
        run: |
           cd library && hatch publish --user __token__ --auth ${{ secrets.PYPI_PUBLISH_TOKEN }}
           cd examples && hatch publish --user __token__ --auth ${{ secrets.PYPI_PUBLISH_TOKEN }}
>>>>>>> 5f276801
<|MERGE_RESOLUTION|>--- conflicted
+++ resolved
@@ -9,11 +9,7 @@
           - 'v[0-9]+.[0-9]+.[0-9]+'
 jobs:
   release-wheel:
-<<<<<<< HEAD
     name: 📦 Publish release wheel to PyPI - ${{ matrix.package }}
-=======
-    name: 📦 Publish release wheels to PyPI
->>>>>>> 5f276801
     runs-on: ubuntu-latest
     strategy:
       fail-fast: false
@@ -21,6 +17,7 @@
         package:
           - library
           - matrix
+          - examples
     steps:
       - name: Setup Python 3.10
         uses: actions/setup-python@v4
@@ -38,22 +35,10 @@
           pip install pip>=23
           pip install hatch
 
-<<<<<<< HEAD
       - name: Build wheel
         run: |
           cd ${{ matrix.package }} && hatch build --clean --target wheel
 
       - name: Upload wheel to PyPI
         run: |
-           cd ${{ matrix.package }} && hatch publish --user __token__ --auth ${{ secrets.PYPI_PUBLISH_TOKEN }}
-=======
-      - name: Build wheels
-        run: |
-          cd library && hatch build --clean --target wheel
-          cd examples && hatch build --clean --target wheel
-
-      - name: Upload wheels to PyPI
-        run: |
-           cd library && hatch publish --user __token__ --auth ${{ secrets.PYPI_PUBLISH_TOKEN }}
-           cd examples && hatch publish --user __token__ --auth ${{ secrets.PYPI_PUBLISH_TOKEN }}
->>>>>>> 5f276801
+           cd ${{ matrix.package }} && hatch publish --user __token__ --auth ${{ secrets.PYPI_PUBLISH_TOKEN }}